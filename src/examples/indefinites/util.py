--- conflicted
+++ resolved
@@ -51,31 +51,6 @@
     return languages
 
 
-<<<<<<< HEAD
-def read_expressions(
-    filename: str, universe: Universe | None = None, return_by_meaning=True
-) -> tuple[list[GrammaticalExpression], dict[Meaning, Expression]]:
-    """Read expressions from a YAML file.
-    Assumes that the file is a list, and that each item in the list has a field
-    "grammatical_expression" with an expression that can be parsed by the
-    indefinites_grammar.
-    """
-    with open(filename, "r") as f:
-        expression_list = load(f, Loader=Loader)
-    parsed_exprs = [
-        indefinites_grammar.parse(expr_dict["grammatical_expression"])
-        for expr_dict in expression_list
-    ]
-    if universe is not None:
-        [expr.evaluate(universe) for expr in parsed_exprs]
-    by_meaning = {}
-    if return_by_meaning:
-        by_meaning = {expr.meaning: expr for expr in parsed_exprs}
-    return parsed_exprs, by_meaning
-
-
-=======
->>>>>>> a1679a68
 def write_languages(
     languages: list[Language],
     filename: str,
