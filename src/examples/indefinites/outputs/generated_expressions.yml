- form: ''
  length: 1
<<<<<<< HEAD
  meaning:
    _dist: !!python/tuple []
    referents: !!python/tuple
    - &id001 !!python/object:ultk.language.semantics.Referent
      _frozen: true
      name: specific-known
      probability: 0.08125
    universe: &id007 !!python/object:ultk.language.semantics.Universe
      prior: !!python/tuple
      - 0.08125
      - 0.08125
      - 0.2625
      - 0.0979166666666667
      - 0.15
      - 0.327083333333333
      referents: !!python/tuple
      - *id001
      - &id002 !!python/object:ultk.language.semantics.Referent
        _frozen: true
        name: specific-unknown
        probability: 0.08125
      - &id003 !!python/object:ultk.language.semantics.Referent
        _frozen: true
        name: nonspecific
        probability: 0.2625
      - &id004 !!python/object:ultk.language.semantics.Referent
        _frozen: true
        name: freechoice
        probability: 0.0979166666666667
      - &id005 !!python/object:ultk.language.semantics.Referent
        _frozen: true
        name: negative-indefinite
        probability: 0.15
      - &id006 !!python/object:ultk.language.semantics.Referent
        _frozen: true
        name: npi
        probability: 0.327083333333333
=======
  meaning: &id009 !!python/object:ultk.language.semantics.Meaning
    _dist: &id007 !frozendict {}
    mapping: !frozendict
      ? &id004 !!python/object:ultk.language.semantics.Referent
        _frozen: true
        name: freechoice
        probability: 0.0979166666666667
      : true
      ? &id005 !!python/object:ultk.language.semantics.Referent
        _frozen: true
        name: negative-indefinite
        probability: 0.15
      : true
      ? &id003 !!python/object:ultk.language.semantics.Referent
        _frozen: true
        name: nonspecific
        probability: 0.2625
      : true
      ? &id006 !!python/object:ultk.language.semantics.Referent
        _frozen: true
        name: npi
        probability: 0.327083333333333
      : true
      ? &id001 !!python/object:ultk.language.semantics.Referent
        _frozen: true
        name: specific-known
        probability: 0.08125
      : false
      ? &id002 !!python/object:ultk.language.semantics.Referent
        _frozen: true
        name: specific-unknown
        probability: 0.08125
      : true
    universe: &id008 !!python/object:ultk.language.semantics.Universe
      prior: !!python/tuple
      - 0.08125
      - 0.08125
      - 0.2625
      - 0.0979166666666667
      - 0.15
      - 0.327083333333333
      referents: !!python/tuple
      - *id001
      - *id002
      - *id003
      - *id004
      - *id005
      - *id006
  rule_name: K-
  term_expression: K-
>>>>>>> a1679a68
- form: ''
  length: 1
<<<<<<< HEAD
  meaning:
    _dist: !!python/tuple []
    referents: !!python/tuple
    - *id002
    - *id003
    - *id004
    - *id005
    - *id006
    universe: *id007
=======
  meaning: &id017 !!python/object:ultk.language.semantics.Meaning
    _dist: *id007
    mapping: !frozendict
      *id004: false
      *id005: false
      *id003: false
      *id006: false
      *id001: true
      *id002: false
    universe: *id008
  rule_name: K+
  term_expression: K+
>>>>>>> a1679a68
- form: ''
  length: 1
<<<<<<< HEAD
  meaning:
    _dist: !!python/tuple []
    referents: !!python/tuple
    - *id001
    - *id002
    universe: *id007
=======
  meaning: &id010 !!python/object:ultk.language.semantics.Meaning
    _dist: *id007
    mapping: !frozendict
      *id004: true
      *id005: false
      *id003: true
      *id006: true
      *id001: true
      *id002: true
    universe: *id008
  rule_name: Nminus
  term_expression: Nminus
>>>>>>> a1679a68
- form: ''
  length: 1
<<<<<<< HEAD
  meaning:
    _dist: !!python/tuple []
    referents: !!python/tuple
    - *id003
    - *id004
    - *id005
    - *id006
    universe: *id007
=======
  meaning: &id018 !!python/object:ultk.language.semantics.Meaning
    _dist: *id007
    mapping: !frozendict
      *id004: false
      *id005: true
      *id003: false
      *id006: false
      *id001: false
      *id002: false
    universe: *id008
  rule_name: Nplus
  term_expression: Nplus
>>>>>>> a1679a68
- form: ''
  length: 1
<<<<<<< HEAD
  meaning:
    _dist: !!python/tuple []
    referents: !!python/tuple
    - *id004
    - *id005
    - *id006
    universe: *id007
=======
  meaning: &id016 !!python/object:ultk.language.semantics.Meaning
    _dist: *id007
    mapping: !frozendict
      *id004: true
      *id005: false
      *id003: false
      *id006: false
      *id001: false
      *id002: false
    universe: *id008
  rule_name: Rminus
  term_expression: Rminus
>>>>>>> a1679a68
- form: ''
  length: 1
<<<<<<< HEAD
  meaning:
    _dist: !!python/tuple []
    referents: !!python/tuple
    - *id001
    - *id002
    - *id003
    universe: *id007
=======
  meaning: &id013 !!python/object:ultk.language.semantics.Meaning
    _dist: *id007
    mapping: !frozendict
      *id004: false
      *id005: true
      *id003: false
      *id006: true
      *id001: false
      *id002: false
    universe: *id008
  rule_name: Rplus
  term_expression: Rplus
>>>>>>> a1679a68
- form: ''
  length: 1
<<<<<<< HEAD
  meaning:
    _dist: !!python/tuple []
    referents: !!python/tuple
    - *id005
    universe: *id007
=======
  meaning: &id011 !!python/object:ultk.language.semantics.Meaning
    _dist: *id007
    mapping: !frozendict
      *id004: false
      *id005: false
      *id003: true
      *id006: false
      *id001: true
      *id002: true
    universe: *id008
  rule_name: SEminus
  term_expression: SEminus
>>>>>>> a1679a68
- form: ''
  length: 1
<<<<<<< HEAD
  meaning:
    _dist: !!python/tuple []
    referents: !!python/tuple
    - *id001
    - *id002
    - *id003
    - *id004
    - *id006
    universe: *id007
=======
  meaning: &id014 !!python/object:ultk.language.semantics.Meaning
    _dist: *id007
    mapping: !frozendict
      *id004: true
      *id005: true
      *id003: false
      *id006: true
      *id001: false
      *id002: false
    universe: *id008
  rule_name: SEplus
  term_expression: SEplus
>>>>>>> a1679a68
- form: ''
  length: 1
<<<<<<< HEAD
  meaning:
    _dist: !!python/tuple []
    referents: !!python/tuple
    - *id005
    - *id006
    universe: *id007
=======
  meaning: &id015 !!python/object:ultk.language.semantics.Meaning
    _dist: *id007
    mapping: !frozendict
      *id004: true
      *id005: true
      *id003: true
      *id006: true
      *id001: false
      *id002: false
    universe: *id008
  rule_name: Sminus
  term_expression: Sminus
>>>>>>> a1679a68
- form: ''
  length: 1
<<<<<<< HEAD
  meaning:
    _dist: !!python/tuple []
    referents: !!python/tuple
    - *id004
    universe: *id007
- form: ''
  grammatical_expression: and(K-, S+)
  length: 3
  meaning:
    _dist: !!python/tuple []
    referents: !!python/tuple
    - *id002
    universe: *id007
- form: ''
  grammatical_expression: and(K-, SE-)
  length: 3
  meaning:
    _dist: !!python/tuple []
    referents: !!python/tuple
    - *id002
    - *id003
    universe: *id007
- form: ''
  grammatical_expression: and(K-, N-)
  length: 3
  meaning:
    _dist: !!python/tuple []
    referents: !!python/tuple
    - *id002
    - *id003
    - *id004
    - *id006
    universe: *id007
- form: ''
  grammatical_expression: and(S-, SE-)
  length: 3
  meaning:
    _dist: !!python/tuple []
    referents: !!python/tuple
    - *id003
    universe: *id007
- form: ''
  grammatical_expression: and(S-, N-)
  length: 3
  meaning:
    _dist: !!python/tuple []
    referents: !!python/tuple
    - *id003
    - *id004
    - *id006
    universe: *id007
- form: ''
  grammatical_expression: and(SE+, N-)
  length: 3
  meaning:
    _dist: !!python/tuple []
    referents: !!python/tuple
    - *id004
    - *id006
    universe: *id007
- form: ''
  grammatical_expression: and(N-, R+)
  length: 3
  meaning:
    _dist: !!python/tuple []
    referents: !!python/tuple
    - *id006
    universe: *id007
- form: ''
  grammatical_expression: or(K+, K-)
  length: 3
  meaning:
    _dist: !!python/tuple []
    referents: !!python/tuple
    - *id001
    - *id002
    - *id003
    - *id004
    - *id005
    - *id006
    universe: *id007
- form: ''
  grammatical_expression: or(K+, S-)
  length: 3
  meaning:
    _dist: !!python/tuple []
    referents: !!python/tuple
    - *id001
    - *id003
    - *id004
    - *id005
    - *id006
    universe: *id007
- form: ''
  grammatical_expression: or(K+, SE+)
  length: 3
  meaning:
    _dist: !!python/tuple []
    referents: !!python/tuple
    - *id001
    - *id004
    - *id005
    - *id006
    universe: *id007
- form: ''
  grammatical_expression: or(K+, N+)
  length: 3
  meaning:
    _dist: !!python/tuple []
    referents: !!python/tuple
    - *id001
    - *id005
    universe: *id007
- form: ''
  grammatical_expression: or(K+, R+)
  length: 3
  meaning:
    _dist: !!python/tuple []
    referents: !!python/tuple
    - *id001
    - *id005
    - *id006
    universe: *id007
- form: ''
  grammatical_expression: or(K+, R-)
  length: 3
  meaning:
    _dist: !!python/tuple []
    referents: !!python/tuple
    - *id001
    - *id004
    universe: *id007
- form: ''
  grammatical_expression: or(S+, SE+)
  length: 3
  meaning:
    _dist: !!python/tuple []
    referents: !!python/tuple
    - *id001
    - *id002
    - *id004
    - *id005
    - *id006
    universe: *id007
- form: ''
  grammatical_expression: or(S+, N+)
  length: 3
  meaning:
    _dist: !!python/tuple []
    referents: !!python/tuple
    - *id001
    - *id002
    - *id005
    universe: *id007
- form: ''
  grammatical_expression: or(S+, R+)
  length: 3
  meaning:
    _dist: !!python/tuple []
    referents: !!python/tuple
    - *id001
    - *id002
    - *id005
    - *id006
    universe: *id007
- form: ''
  grammatical_expression: or(S+, R-)
  length: 3
  meaning:
    _dist: !!python/tuple []
    referents: !!python/tuple
    - *id001
    - *id002
    - *id004
    universe: *id007
- form: ''
  grammatical_expression: or(SE-, N+)
  length: 3
  meaning:
    _dist: !!python/tuple []
    referents: !!python/tuple
    - *id001
    - *id002
    - *id003
    - *id005
    universe: *id007
- form: ''
  grammatical_expression: not(R-)
  length: 2
  meaning:
    _dist: !!python/tuple []
    referents: !!python/tuple
    - *id001
    - *id002
    - *id003
    - *id005
    - *id006
    universe: *id007
- form: ''
  grammatical_expression: not(R+)
  length: 2
  meaning:
    _dist: !!python/tuple []
    referents: !!python/tuple
    - *id001
    - *id002
    - *id003
    - *id004
    universe: *id007
- form: ''
  grammatical_expression: or(N+, R-)
  length: 3
  meaning:
    _dist: !!python/tuple []
    referents: !!python/tuple
    - *id004
    - *id005
    universe: *id007
- form: ''
  grammatical_expression: and(K-, or(S+, SE+))
  length: 5
  meaning:
    _dist: !!python/tuple []
    referents: !!python/tuple
    - *id002
    - *id004
    - *id005
    - *id006
    universe: *id007
- form: ''
  grammatical_expression: and(K-, or(S+, N+))
  length: 5
  meaning:
    _dist: !!python/tuple []
    referents: !!python/tuple
    - *id002
    - *id005
    universe: *id007
- form: ''
  grammatical_expression: and(K-, or(S+, R+))
  length: 5
  meaning:
    _dist: !!python/tuple []
    referents: !!python/tuple
    - *id002
    - *id005
    - *id006
    universe: *id007
- form: ''
  grammatical_expression: and(K-, or(S+, R-))
  length: 5
  meaning:
    _dist: !!python/tuple []
    referents: !!python/tuple
    - *id002
    - *id004
    universe: *id007
- form: ''
  grammatical_expression: and(K-, or(SE-, N+))
  length: 5
  meaning:
    _dist: !!python/tuple []
    referents: !!python/tuple
    - *id002
    - *id003
    - *id005
    universe: *id007
- form: ''
  grammatical_expression: and(K-, not(R-))
  length: 4
  meaning:
    _dist: !!python/tuple []
    referents: !!python/tuple
    - *id002
    - *id003
    - *id005
    - *id006
    universe: *id007
- form: ''
  grammatical_expression: and(K-, not(R+))
  length: 4
  meaning:
    _dist: !!python/tuple []
    referents: !!python/tuple
    - *id002
    - *id003
    - *id004
    universe: *id007
- form: ''
  grammatical_expression: and(S-, or(SE-, N+))
  length: 5
  meaning:
    _dist: !!python/tuple []
    referents: !!python/tuple
    - *id003
    - *id005
    universe: *id007
- form: ''
  grammatical_expression: and(S-, not(R-))
  length: 4
  meaning:
    _dist: !!python/tuple []
    referents: !!python/tuple
    - *id003
    - *id005
    - *id006
    universe: *id007
- form: ''
  grammatical_expression: and(S-, not(R+))
  length: 4
  meaning:
    _dist: !!python/tuple []
    referents: !!python/tuple
    - *id003
    - *id004
    universe: *id007
- form: ''
  grammatical_expression: and(SE-, or(K+, S-))
  length: 5
  meaning:
    _dist: !!python/tuple []
    referents: !!python/tuple
    - *id001
    - *id003
    universe: *id007
- form: ''
  grammatical_expression: and(N-, or(K+, S-))
  length: 5
  meaning:
    _dist: !!python/tuple []
    referents: !!python/tuple
    - *id001
    - *id003
    - *id004
    - *id006
    universe: *id007
- form: ''
  grammatical_expression: and(N-, or(K+, SE+))
  length: 5
  meaning:
    _dist: !!python/tuple []
    referents: !!python/tuple
    - *id001
    - *id004
    - *id006
    universe: *id007
- form: ''
  grammatical_expression: and(N-, or(K+, R+))
  length: 5
  meaning:
    _dist: !!python/tuple []
    referents: !!python/tuple
    - *id001
    - *id006
    universe: *id007
- form: ''
  grammatical_expression: and(N-, or(S+, SE+))
  length: 5
  meaning:
    _dist: !!python/tuple []
    referents: !!python/tuple
    - *id001
    - *id002
    - *id004
    - *id006
    universe: *id007
- form: ''
  grammatical_expression: and(N-, or(S+, R+))
  length: 5
  meaning:
    _dist: !!python/tuple []
    referents: !!python/tuple
    - *id001
    - *id002
    - *id006
    universe: *id007
- form: ''
  grammatical_expression: and(N-, not(R-))
  length: 4
  meaning:
    _dist: !!python/tuple []
    referents: !!python/tuple
    - *id001
    - *id002
    - *id003
    - *id006
    universe: *id007
- form: ''
  grammatical_expression: and(and(K-, N-), or(S+, SE+))
  length: 7
  meaning:
    _dist: !!python/tuple []
    referents: !!python/tuple
    - *id002
    - *id004
    - *id006
    universe: *id007
- form: ''
  grammatical_expression: and(and(K-, N-), or(S+, R+))
  length: 7
  meaning:
    _dist: !!python/tuple []
    referents: !!python/tuple
    - *id002
    - *id006
    universe: *id007
- form: ''
  grammatical_expression: and(and(K-, N-), not(R-))
  length: 6
  meaning:
    _dist: !!python/tuple []
    referents: !!python/tuple
    - *id002
    - *id003
    - *id006
    universe: *id007
- form: ''
  grammatical_expression: and(and(S-, N-), not(R-))
  length: 6
  meaning:
    _dist: !!python/tuple []
    referents: !!python/tuple
    - *id003
    - *id006
    universe: *id007
- form: ''
  grammatical_expression: and(or(K+, S-), or(SE-, N+))
  length: 7
  meaning:
    _dist: !!python/tuple []
    referents: !!python/tuple
    - *id001
    - *id003
    - *id005
    universe: *id007
- form: ''
  grammatical_expression: and(or(K+, S-), not(R-))
  length: 6
  meaning:
    _dist: !!python/tuple []
    referents: !!python/tuple
    - *id001
    - *id003
    - *id005
    - *id006
    universe: *id007
- form: ''
  grammatical_expression: and(or(K+, S-), not(R+))
  length: 6
  meaning:
    _dist: !!python/tuple []
    referents: !!python/tuple
    - *id001
    - *id003
    - *id004
    universe: *id007
- form: ''
  grammatical_expression: or(K+, or(N+, R-))
  length: 5
  meaning:
    _dist: !!python/tuple []
    referents: !!python/tuple
    - *id001
    - *id004
    - *id005
    universe: *id007
- form: ''
  grammatical_expression: or(S+, or(N+, R-))
  length: 5
  meaning:
    _dist: !!python/tuple []
    referents: !!python/tuple
    - *id001
    - *id002
    - *id004
    - *id005
    universe: *id007
- form: ''
  grammatical_expression: or(N+, not(R+))
  length: 4
  meaning:
    _dist: !!python/tuple []
    referents: !!python/tuple
    - *id001
    - *id002
    - *id003
    - *id004
    - *id005
    universe: *id007
- form: ''
  grammatical_expression: or(and(K-, S+), or(N+, R-))
  length: 7
  meaning:
    _dist: !!python/tuple []
    referents: !!python/tuple
    - *id002
    - *id004
    - *id005
    universe: *id007
- form: ''
  grammatical_expression: and(K-, or(N+, not(R+)))
  length: 6
  meaning:
    _dist: !!python/tuple []
    referents: !!python/tuple
    - *id002
    - *id003
    - *id004
    - *id005
    universe: *id007
- form: ''
  grammatical_expression: and(S-, or(N+, not(R+)))
  length: 6
  meaning:
    _dist: !!python/tuple []
    referents: !!python/tuple
    - *id003
    - *id004
    - *id005
    universe: *id007
- form: ''
  grammatical_expression: and(N-, and(or(K+, S-), not(R-)))
  length: 8
  meaning:
    _dist: !!python/tuple []
    referents: !!python/tuple
    - *id001
    - *id003
    - *id006
    universe: *id007
- form: ''
  grammatical_expression: and(or(K+, S-), or(N+, not(R+)))
  length: 8
  meaning:
    _dist: !!python/tuple []
    referents: !!python/tuple
    - *id001
    - *id003
    - *id004
    - *id005
    universe: *id007
=======
  meaning: &id012 !!python/object:ultk.language.semantics.Meaning
    _dist: *id007
    mapping: !frozendict
      *id004: false
      *id005: false
      *id003: false
      *id006: false
      *id001: true
      *id002: true
    universe: *id008
  rule_name: Splus
  term_expression: Splus
- children: !!python/tuple
  - form: ''
    length: 1
    meaning: *id009
    rule_name: K-
    term_expression: K-
  - form: ''
    length: 1
    meaning: *id010
    rule_name: Nminus
    term_expression: Nminus
  form: ''
  length: 3
  meaning: &id029 !!python/object:ultk.language.semantics.Meaning
    _dist: *id007
    mapping: !frozendict
      *id004: true
      *id005: false
      *id003: true
      *id006: true
      *id001: false
      *id002: true
    universe: *id008
  rule_name: _and
  term_expression: _and(K-, Nminus)
- children: !!python/tuple
  - form: ''
    length: 1
    meaning: *id009
    rule_name: K-
    term_expression: K-
  - form: ''
    length: 1
    meaning: *id011
    rule_name: SEminus
    term_expression: SEminus
  form: ''
  length: 3
  meaning: !!python/object:ultk.language.semantics.Meaning
    _dist: *id007
    mapping: !frozendict
      *id004: false
      *id005: false
      *id003: true
      *id006: false
      *id001: false
      *id002: true
    universe: *id008
  rule_name: _and
  term_expression: _and(K-, SEminus)
- children: !!python/tuple
  - form: ''
    length: 1
    meaning: *id009
    rule_name: K-
    term_expression: K-
  - form: ''
    length: 1
    meaning: *id012
    rule_name: Splus
    term_expression: Splus
  form: ''
  length: 3
  meaning: &id034 !!python/object:ultk.language.semantics.Meaning
    _dist: *id007
    mapping: !frozendict
      *id004: false
      *id005: false
      *id003: false
      *id006: false
      *id001: false
      *id002: true
    universe: *id008
  rule_name: _and
  term_expression: _and(K-, Splus)
- children: !!python/tuple
  - form: ''
    length: 1
    meaning: *id010
    rule_name: Nminus
    term_expression: Nminus
  - form: ''
    length: 1
    meaning: *id013
    rule_name: Rplus
    term_expression: Rplus
  form: ''
  length: 3
  meaning: &id031 !!python/object:ultk.language.semantics.Meaning
    _dist: *id007
    mapping: !frozendict
      *id004: false
      *id005: false
      *id003: false
      *id006: true
      *id001: false
      *id002: false
    universe: *id008
  rule_name: _and
  term_expression: _and(Nminus, Rplus)
- children: !!python/tuple
  - form: ''
    length: 1
    meaning: *id010
    rule_name: Nminus
    term_expression: Nminus
  - form: ''
    length: 1
    meaning: *id014
    rule_name: SEplus
    term_expression: SEplus
  form: ''
  length: 3
  meaning: !!python/object:ultk.language.semantics.Meaning
    _dist: *id007
    mapping: !frozendict
      *id004: true
      *id005: false
      *id003: false
      *id006: true
      *id001: false
      *id002: false
    universe: *id008
  rule_name: _and
  term_expression: _and(Nminus, SEplus)
- children: !!python/tuple
  - form: ''
    length: 1
    meaning: *id010
    rule_name: Nminus
    term_expression: Nminus
  - form: ''
    length: 1
    meaning: *id015
    rule_name: Sminus
    term_expression: Sminus
  form: ''
  length: 3
  meaning: &id030 !!python/object:ultk.language.semantics.Meaning
    _dist: *id007
    mapping: !frozendict
      *id004: true
      *id005: false
      *id003: true
      *id006: true
      *id001: false
      *id002: false
    universe: *id008
  rule_name: _and
  term_expression: _and(Nminus, Sminus)
- children: !!python/tuple
  - form: ''
    length: 1
    meaning: *id011
    rule_name: SEminus
    term_expression: SEminus
  - form: ''
    length: 1
    meaning: *id015
    rule_name: Sminus
    term_expression: Sminus
  form: ''
  length: 3
  meaning: !!python/object:ultk.language.semantics.Meaning
    _dist: *id007
    mapping: !frozendict
      *id004: false
      *id005: false
      *id003: true
      *id006: false
      *id001: false
      *id002: false
    universe: *id008
  rule_name: _and
  term_expression: _and(SEminus, Sminus)
- children: !!python/tuple
  - form: ''
    length: 1
    meaning: *id016
    rule_name: Rminus
    term_expression: Rminus
  form: ''
  length: 2
  meaning: &id019 !!python/object:ultk.language.semantics.Meaning
    _dist: *id007
    mapping: !frozendict
      *id004: false
      *id005: true
      *id003: true
      *id006: true
      *id001: true
      *id002: true
    universe: *id008
  rule_name: _not
  term_expression: _not(Rminus)
- children: !!python/tuple
  - form: ''
    length: 1
    meaning: *id013
    rule_name: Rplus
    term_expression: Rplus
  form: ''
  length: 2
  meaning: &id020 !!python/object:ultk.language.semantics.Meaning
    _dist: *id007
    mapping: !frozendict
      *id004: true
      *id005: false
      *id003: true
      *id006: false
      *id001: true
      *id002: true
    universe: *id008
  rule_name: _not
  term_expression: _not(Rplus)
- children: !!python/tuple
  - form: ''
    length: 1
    meaning: *id009
    rule_name: K-
    term_expression: K-
  - form: ''
    length: 1
    meaning: *id017
    rule_name: K+
    term_expression: K+
  form: ''
  length: 3
  meaning: !!python/object:ultk.language.semantics.Meaning
    _dist: *id007
    mapping: !frozendict
      *id004: true
      *id005: true
      *id003: true
      *id006: true
      *id001: true
      *id002: true
    universe: *id008
  rule_name: _or
  term_expression: _or(K-, K+)
- children: !!python/tuple
  - form: ''
    length: 1
    meaning: *id017
    rule_name: K+
    term_expression: K+
  - form: ''
    length: 1
    meaning: *id018
    rule_name: Nplus
    term_expression: Nplus
  form: ''
  length: 3
  meaning: !!python/object:ultk.language.semantics.Meaning
    _dist: *id007
    mapping: !frozendict
      *id004: false
      *id005: true
      *id003: false
      *id006: false
      *id001: true
      *id002: false
    universe: *id008
  rule_name: _or
  term_expression: _or(K+, Nplus)
- children: !!python/tuple
  - form: ''
    length: 1
    meaning: *id017
    rule_name: K+
    term_expression: K+
  - form: ''
    length: 1
    meaning: *id016
    rule_name: Rminus
    term_expression: Rminus
  form: ''
  length: 3
  meaning: !!python/object:ultk.language.semantics.Meaning
    _dist: *id007
    mapping: !frozendict
      *id004: true
      *id005: false
      *id003: false
      *id006: false
      *id001: true
      *id002: false
    universe: *id008
  rule_name: _or
  term_expression: _or(K+, Rminus)
- children: !!python/tuple
  - form: ''
    length: 1
    meaning: *id017
    rule_name: K+
    term_expression: K+
  - form: ''
    length: 1
    meaning: *id013
    rule_name: Rplus
    term_expression: Rplus
  form: ''
  length: 3
  meaning: &id026 !!python/object:ultk.language.semantics.Meaning
    _dist: *id007
    mapping: !frozendict
      *id004: false
      *id005: true
      *id003: false
      *id006: true
      *id001: true
      *id002: false
    universe: *id008
  rule_name: _or
  term_expression: _or(K+, Rplus)
- children: !!python/tuple
  - form: ''
    length: 1
    meaning: *id017
    rule_name: K+
    term_expression: K+
  - form: ''
    length: 1
    meaning: *id014
    rule_name: SEplus
    term_expression: SEplus
  form: ''
  length: 3
  meaning: &id027 !!python/object:ultk.language.semantics.Meaning
    _dist: *id007
    mapping: !frozendict
      *id004: true
      *id005: true
      *id003: false
      *id006: true
      *id001: true
      *id002: false
    universe: *id008
  rule_name: _or
  term_expression: _or(K+, SEplus)
- children: !!python/tuple
  - form: ''
    length: 1
    meaning: *id017
    rule_name: K+
    term_expression: K+
  - form: ''
    length: 1
    meaning: *id015
    rule_name: Sminus
    term_expression: Sminus
  form: ''
  length: 3
  meaning: &id028 !!python/object:ultk.language.semantics.Meaning
    _dist: *id007
    mapping: !frozendict
      *id004: true
      *id005: true
      *id003: true
      *id006: true
      *id001: true
      *id002: false
    universe: *id008
  rule_name: _or
  term_expression: _or(K+, Sminus)
- children: !!python/tuple
  - form: ''
    length: 1
    meaning: *id018
    rule_name: Nplus
    term_expression: Nplus
  - form: ''
    length: 1
    meaning: *id016
    rule_name: Rminus
    term_expression: Rminus
  form: ''
  length: 3
  meaning: &id032 !!python/object:ultk.language.semantics.Meaning
    _dist: *id007
    mapping: !frozendict
      *id004: true
      *id005: true
      *id003: false
      *id006: false
      *id001: false
      *id002: false
    universe: *id008
  rule_name: _or
  term_expression: _or(Nplus, Rminus)
- children: !!python/tuple
  - form: ''
    length: 1
    meaning: *id018
    rule_name: Nplus
    term_expression: Nplus
  - form: ''
    length: 1
    meaning: *id011
    rule_name: SEminus
    term_expression: SEminus
  form: ''
  length: 3
  meaning: &id021 !!python/object:ultk.language.semantics.Meaning
    _dist: *id007
    mapping: !frozendict
      *id004: false
      *id005: true
      *id003: true
      *id006: false
      *id001: true
      *id002: true
    universe: *id008
  rule_name: _or
  term_expression: _or(Nplus, SEminus)
- children: !!python/tuple
  - form: ''
    length: 1
    meaning: *id018
    rule_name: Nplus
    term_expression: Nplus
  - form: ''
    length: 1
    meaning: *id012
    rule_name: Splus
    term_expression: Splus
  form: ''
  length: 3
  meaning: &id022 !!python/object:ultk.language.semantics.Meaning
    _dist: *id007
    mapping: !frozendict
      *id004: false
      *id005: true
      *id003: false
      *id006: false
      *id001: true
      *id002: true
    universe: *id008
  rule_name: _or
  term_expression: _or(Nplus, Splus)
- children: !!python/tuple
  - form: ''
    length: 1
    meaning: *id016
    rule_name: Rminus
    term_expression: Rminus
  - form: ''
    length: 1
    meaning: *id012
    rule_name: Splus
    term_expression: Splus
  form: ''
  length: 3
  meaning: &id023 !!python/object:ultk.language.semantics.Meaning
    _dist: *id007
    mapping: !frozendict
      *id004: true
      *id005: false
      *id003: false
      *id006: false
      *id001: true
      *id002: true
    universe: *id008
  rule_name: _or
  term_expression: _or(Rminus, Splus)
- children: !!python/tuple
  - form: ''
    length: 1
    meaning: *id013
    rule_name: Rplus
    term_expression: Rplus
  - form: ''
    length: 1
    meaning: *id012
    rule_name: Splus
    term_expression: Splus
  form: ''
  length: 3
  meaning: &id024 !!python/object:ultk.language.semantics.Meaning
    _dist: *id007
    mapping: !frozendict
      *id004: false
      *id005: true
      *id003: false
      *id006: true
      *id001: true
      *id002: true
    universe: *id008
  rule_name: _or
  term_expression: _or(Rplus, Splus)
- children: !!python/tuple
  - form: ''
    length: 1
    meaning: *id014
    rule_name: SEplus
    term_expression: SEplus
  - form: ''
    length: 1
    meaning: *id012
    rule_name: Splus
    term_expression: Splus
  form: ''
  length: 3
  meaning: &id025 !!python/object:ultk.language.semantics.Meaning
    _dist: *id007
    mapping: !frozendict
      *id004: true
      *id005: true
      *id003: false
      *id006: true
      *id001: true
      *id002: true
    universe: *id008
  rule_name: _or
  term_expression: _or(SEplus, Splus)
- children: !!python/tuple
  - form: ''
    length: 1
    meaning: *id009
    rule_name: K-
    term_expression: K-
  - children: !!python/tuple
    - form: ''
      length: 1
      meaning: *id016
      rule_name: Rminus
      term_expression: Rminus
    form: ''
    length: 2
    meaning: *id019
    rule_name: _not
    term_expression: _not(Rminus)
  form: ''
  length: 4
  meaning: !!python/object:ultk.language.semantics.Meaning
    _dist: *id007
    mapping: !frozendict
      *id004: false
      *id005: true
      *id003: true
      *id006: true
      *id001: false
      *id002: true
    universe: *id008
  rule_name: _and
  term_expression: _and(K-, _not(Rminus))
- children: !!python/tuple
  - form: ''
    length: 1
    meaning: *id009
    rule_name: K-
    term_expression: K-
  - children: !!python/tuple
    - form: ''
      length: 1
      meaning: *id013
      rule_name: Rplus
      term_expression: Rplus
    form: ''
    length: 2
    meaning: *id020
    rule_name: _not
    term_expression: _not(Rplus)
  form: ''
  length: 4
  meaning: !!python/object:ultk.language.semantics.Meaning
    _dist: *id007
    mapping: !frozendict
      *id004: true
      *id005: false
      *id003: true
      *id006: false
      *id001: false
      *id002: true
    universe: *id008
  rule_name: _and
  term_expression: _and(K-, _not(Rplus))
- children: !!python/tuple
  - form: ''
    length: 1
    meaning: *id009
    rule_name: K-
    term_expression: K-
  - children: !!python/tuple
    - form: ''
      length: 1
      meaning: *id018
      rule_name: Nplus
      term_expression: Nplus
    - form: ''
      length: 1
      meaning: *id011
      rule_name: SEminus
      term_expression: SEminus
    form: ''
    length: 3
    meaning: *id021
    rule_name: _or
    term_expression: _or(Nplus, SEminus)
  form: ''
  length: 5
  meaning: !!python/object:ultk.language.semantics.Meaning
    _dist: *id007
    mapping: !frozendict
      *id004: false
      *id005: true
      *id003: true
      *id006: false
      *id001: false
      *id002: true
    universe: *id008
  rule_name: _and
  term_expression: _and(K-, _or(Nplus, SEminus))
- children: !!python/tuple
  - form: ''
    length: 1
    meaning: *id009
    rule_name: K-
    term_expression: K-
  - children: !!python/tuple
    - form: ''
      length: 1
      meaning: *id018
      rule_name: Nplus
      term_expression: Nplus
    - form: ''
      length: 1
      meaning: *id012
      rule_name: Splus
      term_expression: Splus
    form: ''
    length: 3
    meaning: *id022
    rule_name: _or
    term_expression: _or(Nplus, Splus)
  form: ''
  length: 5
  meaning: !!python/object:ultk.language.semantics.Meaning
    _dist: *id007
    mapping: !frozendict
      *id004: false
      *id005: true
      *id003: false
      *id006: false
      *id001: false
      *id002: true
    universe: *id008
  rule_name: _and
  term_expression: _and(K-, _or(Nplus, Splus))
- children: !!python/tuple
  - form: ''
    length: 1
    meaning: *id009
    rule_name: K-
    term_expression: K-
  - children: !!python/tuple
    - form: ''
      length: 1
      meaning: *id016
      rule_name: Rminus
      term_expression: Rminus
    - form: ''
      length: 1
      meaning: *id012
      rule_name: Splus
      term_expression: Splus
    form: ''
    length: 3
    meaning: *id023
    rule_name: _or
    term_expression: _or(Rminus, Splus)
  form: ''
  length: 5
  meaning: !!python/object:ultk.language.semantics.Meaning
    _dist: *id007
    mapping: !frozendict
      *id004: true
      *id005: false
      *id003: false
      *id006: false
      *id001: false
      *id002: true
    universe: *id008
  rule_name: _and
  term_expression: _and(K-, _or(Rminus, Splus))
- children: !!python/tuple
  - form: ''
    length: 1
    meaning: *id009
    rule_name: K-
    term_expression: K-
  - children: !!python/tuple
    - form: ''
      length: 1
      meaning: *id013
      rule_name: Rplus
      term_expression: Rplus
    - form: ''
      length: 1
      meaning: *id012
      rule_name: Splus
      term_expression: Splus
    form: ''
    length: 3
    meaning: *id024
    rule_name: _or
    term_expression: _or(Rplus, Splus)
  form: ''
  length: 5
  meaning: !!python/object:ultk.language.semantics.Meaning
    _dist: *id007
    mapping: !frozendict
      *id004: false
      *id005: true
      *id003: false
      *id006: true
      *id001: false
      *id002: true
    universe: *id008
  rule_name: _and
  term_expression: _and(K-, _or(Rplus, Splus))
- children: !!python/tuple
  - form: ''
    length: 1
    meaning: *id009
    rule_name: K-
    term_expression: K-
  - children: !!python/tuple
    - form: ''
      length: 1
      meaning: *id014
      rule_name: SEplus
      term_expression: SEplus
    - form: ''
      length: 1
      meaning: *id012
      rule_name: Splus
      term_expression: Splus
    form: ''
    length: 3
    meaning: *id025
    rule_name: _or
    term_expression: _or(SEplus, Splus)
  form: ''
  length: 5
  meaning: !!python/object:ultk.language.semantics.Meaning
    _dist: *id007
    mapping: !frozendict
      *id004: true
      *id005: true
      *id003: false
      *id006: true
      *id001: false
      *id002: true
    universe: *id008
  rule_name: _and
  term_expression: _and(K-, _or(SEplus, Splus))
- children: !!python/tuple
  - form: ''
    length: 1
    meaning: *id010
    rule_name: Nminus
    term_expression: Nminus
  - children: !!python/tuple
    - form: ''
      length: 1
      meaning: *id016
      rule_name: Rminus
      term_expression: Rminus
    form: ''
    length: 2
    meaning: *id019
    rule_name: _not
    term_expression: _not(Rminus)
  form: ''
  length: 4
  meaning: !!python/object:ultk.language.semantics.Meaning
    _dist: *id007
    mapping: !frozendict
      *id004: false
      *id005: false
      *id003: true
      *id006: true
      *id001: true
      *id002: true
    universe: *id008
  rule_name: _and
  term_expression: _and(Nminus, _not(Rminus))
- children: !!python/tuple
  - form: ''
    length: 1
    meaning: *id010
    rule_name: Nminus
    term_expression: Nminus
  - children: !!python/tuple
    - form: ''
      length: 1
      meaning: *id017
      rule_name: K+
      term_expression: K+
    - form: ''
      length: 1
      meaning: *id013
      rule_name: Rplus
      term_expression: Rplus
    form: ''
    length: 3
    meaning: *id026
    rule_name: _or
    term_expression: _or(K+, Rplus)
  form: ''
  length: 5
  meaning: !!python/object:ultk.language.semantics.Meaning
    _dist: *id007
    mapping: !frozendict
      *id004: false
      *id005: false
      *id003: false
      *id006: true
      *id001: true
      *id002: false
    universe: *id008
  rule_name: _and
  term_expression: _and(Nminus, _or(K+, Rplus))
- children: !!python/tuple
  - form: ''
    length: 1
    meaning: *id010
    rule_name: Nminus
    term_expression: Nminus
  - children: !!python/tuple
    - form: ''
      length: 1
      meaning: *id017
      rule_name: K+
      term_expression: K+
    - form: ''
      length: 1
      meaning: *id014
      rule_name: SEplus
      term_expression: SEplus
    form: ''
    length: 3
    meaning: *id027
    rule_name: _or
    term_expression: _or(K+, SEplus)
  form: ''
  length: 5
  meaning: !!python/object:ultk.language.semantics.Meaning
    _dist: *id007
    mapping: !frozendict
      *id004: true
      *id005: false
      *id003: false
      *id006: true
      *id001: true
      *id002: false
    universe: *id008
  rule_name: _and
  term_expression: _and(Nminus, _or(K+, SEplus))
- children: !!python/tuple
  - form: ''
    length: 1
    meaning: *id010
    rule_name: Nminus
    term_expression: Nminus
  - children: !!python/tuple
    - form: ''
      length: 1
      meaning: *id017
      rule_name: K+
      term_expression: K+
    - form: ''
      length: 1
      meaning: *id015
      rule_name: Sminus
      term_expression: Sminus
    form: ''
    length: 3
    meaning: *id028
    rule_name: _or
    term_expression: _or(K+, Sminus)
  form: ''
  length: 5
  meaning: !!python/object:ultk.language.semantics.Meaning
    _dist: *id007
    mapping: !frozendict
      *id004: true
      *id005: false
      *id003: true
      *id006: true
      *id001: true
      *id002: false
    universe: *id008
  rule_name: _and
  term_expression: _and(Nminus, _or(K+, Sminus))
- children: !!python/tuple
  - form: ''
    length: 1
    meaning: *id010
    rule_name: Nminus
    term_expression: Nminus
  - children: !!python/tuple
    - form: ''
      length: 1
      meaning: *id013
      rule_name: Rplus
      term_expression: Rplus
    - form: ''
      length: 1
      meaning: *id012
      rule_name: Splus
      term_expression: Splus
    form: ''
    length: 3
    meaning: *id024
    rule_name: _or
    term_expression: _or(Rplus, Splus)
  form: ''
  length: 5
  meaning: !!python/object:ultk.language.semantics.Meaning
    _dist: *id007
    mapping: !frozendict
      *id004: false
      *id005: false
      *id003: false
      *id006: true
      *id001: true
      *id002: true
    universe: *id008
  rule_name: _and
  term_expression: _and(Nminus, _or(Rplus, Splus))
- children: !!python/tuple
  - form: ''
    length: 1
    meaning: *id010
    rule_name: Nminus
    term_expression: Nminus
  - children: !!python/tuple
    - form: ''
      length: 1
      meaning: *id014
      rule_name: SEplus
      term_expression: SEplus
    - form: ''
      length: 1
      meaning: *id012
      rule_name: Splus
      term_expression: Splus
    form: ''
    length: 3
    meaning: *id025
    rule_name: _or
    term_expression: _or(SEplus, Splus)
  form: ''
  length: 5
  meaning: !!python/object:ultk.language.semantics.Meaning
    _dist: *id007
    mapping: !frozendict
      *id004: true
      *id005: false
      *id003: false
      *id006: true
      *id001: true
      *id002: true
    universe: *id008
  rule_name: _and
  term_expression: _and(Nminus, _or(SEplus, Splus))
- children: !!python/tuple
  - form: ''
    length: 1
    meaning: *id011
    rule_name: SEminus
    term_expression: SEminus
  - children: !!python/tuple
    - form: ''
      length: 1
      meaning: *id017
      rule_name: K+
      term_expression: K+
    - form: ''
      length: 1
      meaning: *id015
      rule_name: Sminus
      term_expression: Sminus
    form: ''
    length: 3
    meaning: *id028
    rule_name: _or
    term_expression: _or(K+, Sminus)
  form: ''
  length: 5
  meaning: !!python/object:ultk.language.semantics.Meaning
    _dist: *id007
    mapping: !frozendict
      *id004: false
      *id005: false
      *id003: true
      *id006: false
      *id001: true
      *id002: false
    universe: *id008
  rule_name: _and
  term_expression: _and(SEminus, _or(K+, Sminus))
- children: !!python/tuple
  - form: ''
    length: 1
    meaning: *id015
    rule_name: Sminus
    term_expression: Sminus
  - children: !!python/tuple
    - form: ''
      length: 1
      meaning: *id016
      rule_name: Rminus
      term_expression: Rminus
    form: ''
    length: 2
    meaning: *id019
    rule_name: _not
    term_expression: _not(Rminus)
  form: ''
  length: 4
  meaning: !!python/object:ultk.language.semantics.Meaning
    _dist: *id007
    mapping: !frozendict
      *id004: false
      *id005: true
      *id003: true
      *id006: true
      *id001: false
      *id002: false
    universe: *id008
  rule_name: _and
  term_expression: _and(Sminus, _not(Rminus))
- children: !!python/tuple
  - form: ''
    length: 1
    meaning: *id015
    rule_name: Sminus
    term_expression: Sminus
  - children: !!python/tuple
    - form: ''
      length: 1
      meaning: *id013
      rule_name: Rplus
      term_expression: Rplus
    form: ''
    length: 2
    meaning: *id020
    rule_name: _not
    term_expression: _not(Rplus)
  form: ''
  length: 4
  meaning: !!python/object:ultk.language.semantics.Meaning
    _dist: *id007
    mapping: !frozendict
      *id004: true
      *id005: false
      *id003: true
      *id006: false
      *id001: false
      *id002: false
    universe: *id008
  rule_name: _and
  term_expression: _and(Sminus, _not(Rplus))
- children: !!python/tuple
  - form: ''
    length: 1
    meaning: *id015
    rule_name: Sminus
    term_expression: Sminus
  - children: !!python/tuple
    - form: ''
      length: 1
      meaning: *id018
      rule_name: Nplus
      term_expression: Nplus
    - form: ''
      length: 1
      meaning: *id011
      rule_name: SEminus
      term_expression: SEminus
    form: ''
    length: 3
    meaning: *id021
    rule_name: _or
    term_expression: _or(Nplus, SEminus)
  form: ''
  length: 5
  meaning: !!python/object:ultk.language.semantics.Meaning
    _dist: *id007
    mapping: !frozendict
      *id004: false
      *id005: true
      *id003: true
      *id006: false
      *id001: false
      *id002: false
    universe: *id008
  rule_name: _and
  term_expression: _and(Sminus, _or(Nplus, SEminus))
- children: !!python/tuple
  - children: !!python/tuple
    - form: ''
      length: 1
      meaning: *id009
      rule_name: K-
      term_expression: K-
    - form: ''
      length: 1
      meaning: *id010
      rule_name: Nminus
      term_expression: Nminus
    form: ''
    length: 3
    meaning: *id029
    rule_name: _and
    term_expression: _and(K-, Nminus)
  - children: !!python/tuple
    - form: ''
      length: 1
      meaning: *id016
      rule_name: Rminus
      term_expression: Rminus
    form: ''
    length: 2
    meaning: *id019
    rule_name: _not
    term_expression: _not(Rminus)
  form: ''
  length: 6
  meaning: !!python/object:ultk.language.semantics.Meaning
    _dist: *id007
    mapping: !frozendict
      *id004: false
      *id005: false
      *id003: true
      *id006: true
      *id001: false
      *id002: true
    universe: *id008
  rule_name: _and
  term_expression: _and(_and(K-, Nminus), _not(Rminus))
- children: !!python/tuple
  - children: !!python/tuple
    - form: ''
      length: 1
      meaning: *id009
      rule_name: K-
      term_expression: K-
    - form: ''
      length: 1
      meaning: *id010
      rule_name: Nminus
      term_expression: Nminus
    form: ''
    length: 3
    meaning: *id029
    rule_name: _and
    term_expression: _and(K-, Nminus)
  - children: !!python/tuple
    - form: ''
      length: 1
      meaning: *id013
      rule_name: Rplus
      term_expression: Rplus
    - form: ''
      length: 1
      meaning: *id012
      rule_name: Splus
      term_expression: Splus
    form: ''
    length: 3
    meaning: *id024
    rule_name: _or
    term_expression: _or(Rplus, Splus)
  form: ''
  length: 7
  meaning: !!python/object:ultk.language.semantics.Meaning
    _dist: *id007
    mapping: !frozendict
      *id004: false
      *id005: false
      *id003: false
      *id006: true
      *id001: false
      *id002: true
    universe: *id008
  rule_name: _and
  term_expression: _and(_and(K-, Nminus), _or(Rplus, Splus))
- children: !!python/tuple
  - children: !!python/tuple
    - form: ''
      length: 1
      meaning: *id009
      rule_name: K-
      term_expression: K-
    - form: ''
      length: 1
      meaning: *id010
      rule_name: Nminus
      term_expression: Nminus
    form: ''
    length: 3
    meaning: *id029
    rule_name: _and
    term_expression: _and(K-, Nminus)
  - children: !!python/tuple
    - form: ''
      length: 1
      meaning: *id014
      rule_name: SEplus
      term_expression: SEplus
    - form: ''
      length: 1
      meaning: *id012
      rule_name: Splus
      term_expression: Splus
    form: ''
    length: 3
    meaning: *id025
    rule_name: _or
    term_expression: _or(SEplus, Splus)
  form: ''
  length: 7
  meaning: !!python/object:ultk.language.semantics.Meaning
    _dist: *id007
    mapping: !frozendict
      *id004: true
      *id005: false
      *id003: false
      *id006: true
      *id001: false
      *id002: true
    universe: *id008
  rule_name: _and
  term_expression: _and(_and(K-, Nminus), _or(SEplus, Splus))
- children: !!python/tuple
  - children: !!python/tuple
    - form: ''
      length: 1
      meaning: *id010
      rule_name: Nminus
      term_expression: Nminus
    - form: ''
      length: 1
      meaning: *id015
      rule_name: Sminus
      term_expression: Sminus
    form: ''
    length: 3
    meaning: *id030
    rule_name: _and
    term_expression: _and(Nminus, Sminus)
  - children: !!python/tuple
    - form: ''
      length: 1
      meaning: *id016
      rule_name: Rminus
      term_expression: Rminus
    form: ''
    length: 2
    meaning: *id019
    rule_name: _not
    term_expression: _not(Rminus)
  form: ''
  length: 6
  meaning: !!python/object:ultk.language.semantics.Meaning
    _dist: *id007
    mapping: !frozendict
      *id004: false
      *id005: false
      *id003: true
      *id006: true
      *id001: false
      *id002: false
    universe: *id008
  rule_name: _and
  term_expression: _and(_and(Nminus, Sminus), _not(Rminus))
- children: !!python/tuple
  - children: !!python/tuple
    - form: ''
      length: 1
      meaning: *id016
      rule_name: Rminus
      term_expression: Rminus
    form: ''
    length: 2
    meaning: *id019
    rule_name: _not
    term_expression: _not(Rminus)
  - children: !!python/tuple
    - form: ''
      length: 1
      meaning: *id017
      rule_name: K+
      term_expression: K+
    - form: ''
      length: 1
      meaning: *id015
      rule_name: Sminus
      term_expression: Sminus
    form: ''
    length: 3
    meaning: *id028
    rule_name: _or
    term_expression: _or(K+, Sminus)
  form: ''
  length: 6
  meaning: &id035 !!python/object:ultk.language.semantics.Meaning
    _dist: *id007
    mapping: !frozendict
      *id004: false
      *id005: true
      *id003: true
      *id006: true
      *id001: true
      *id002: false
    universe: *id008
  rule_name: _and
  term_expression: _and(_not(Rminus), _or(K+, Sminus))
- children: !!python/tuple
  - children: !!python/tuple
    - form: ''
      length: 1
      meaning: *id013
      rule_name: Rplus
      term_expression: Rplus
    form: ''
    length: 2
    meaning: *id020
    rule_name: _not
    term_expression: _not(Rplus)
  - children: !!python/tuple
    - form: ''
      length: 1
      meaning: *id017
      rule_name: K+
      term_expression: K+
    - form: ''
      length: 1
      meaning: *id015
      rule_name: Sminus
      term_expression: Sminus
    form: ''
    length: 3
    meaning: *id028
    rule_name: _or
    term_expression: _or(K+, Sminus)
  form: ''
  length: 6
  meaning: !!python/object:ultk.language.semantics.Meaning
    _dist: *id007
    mapping: !frozendict
      *id004: true
      *id005: false
      *id003: true
      *id006: false
      *id001: true
      *id002: false
    universe: *id008
  rule_name: _and
  term_expression: _and(_not(Rplus), _or(K+, Sminus))
- children: !!python/tuple
  - children: !!python/tuple
    - form: ''
      length: 1
      meaning: *id017
      rule_name: K+
      term_expression: K+
    - form: ''
      length: 1
      meaning: *id015
      rule_name: Sminus
      term_expression: Sminus
    form: ''
    length: 3
    meaning: *id028
    rule_name: _or
    term_expression: _or(K+, Sminus)
  - children: !!python/tuple
    - form: ''
      length: 1
      meaning: *id018
      rule_name: Nplus
      term_expression: Nplus
    - form: ''
      length: 1
      meaning: *id011
      rule_name: SEminus
      term_expression: SEminus
    form: ''
    length: 3
    meaning: *id021
    rule_name: _or
    term_expression: _or(Nplus, SEminus)
  form: ''
  length: 7
  meaning: !!python/object:ultk.language.semantics.Meaning
    _dist: *id007
    mapping: !frozendict
      *id004: false
      *id005: true
      *id003: true
      *id006: false
      *id001: true
      *id002: false
    universe: *id008
  rule_name: _and
  term_expression: _and(_or(K+, Sminus), _or(Nplus, SEminus))
- children: !!python/tuple
  - children: !!python/tuple
    - form: ''
      length: 1
      meaning: *id010
      rule_name: Nminus
      term_expression: Nminus
    - form: ''
      length: 1
      meaning: *id013
      rule_name: Rplus
      term_expression: Rplus
    form: ''
    length: 3
    meaning: *id031
    rule_name: _and
    term_expression: _and(Nminus, Rplus)
  form: ''
  length: 4
  meaning: &id033 !!python/object:ultk.language.semantics.Meaning
    _dist: *id007
    mapping: !frozendict
      *id004: true
      *id005: true
      *id003: true
      *id006: false
      *id001: true
      *id002: true
    universe: *id008
  rule_name: _not
  term_expression: _not(_and(Nminus, Rplus))
- children: !!python/tuple
  - form: ''
    length: 1
    meaning: *id017
    rule_name: K+
    term_expression: K+
  - children: !!python/tuple
    - form: ''
      length: 1
      meaning: *id018
      rule_name: Nplus
      term_expression: Nplus
    - form: ''
      length: 1
      meaning: *id016
      rule_name: Rminus
      term_expression: Rminus
    form: ''
    length: 3
    meaning: *id032
    rule_name: _or
    term_expression: _or(Nplus, Rminus)
  form: ''
  length: 5
  meaning: !!python/object:ultk.language.semantics.Meaning
    _dist: *id007
    mapping: !frozendict
      *id004: true
      *id005: true
      *id003: false
      *id006: false
      *id001: true
      *id002: false
    universe: *id008
  rule_name: _or
  term_expression: _or(K+, _or(Nplus, Rminus))
- children: !!python/tuple
  - form: ''
    length: 1
    meaning: *id018
    rule_name: Nplus
    term_expression: Nplus
  - children: !!python/tuple
    - form: ''
      length: 1
      meaning: *id016
      rule_name: Rminus
      term_expression: Rminus
    - form: ''
      length: 1
      meaning: *id012
      rule_name: Splus
      term_expression: Splus
    form: ''
    length: 3
    meaning: *id023
    rule_name: _or
    term_expression: _or(Rminus, Splus)
  form: ''
  length: 5
  meaning: !!python/object:ultk.language.semantics.Meaning
    _dist: *id007
    mapping: !frozendict
      *id004: true
      *id005: true
      *id003: false
      *id006: false
      *id001: true
      *id002: true
    universe: *id008
  rule_name: _or
  term_expression: _or(Nplus, _or(Rminus, Splus))
- children: !!python/tuple
  - form: ''
    length: 1
    meaning: *id009
    rule_name: K-
    term_expression: K-
  - children: !!python/tuple
    - children: !!python/tuple
      - form: ''
        length: 1
        meaning: *id010
        rule_name: Nminus
        term_expression: Nminus
      - form: ''
        length: 1
        meaning: *id013
        rule_name: Rplus
        term_expression: Rplus
      form: ''
      length: 3
      meaning: *id031
      rule_name: _and
      term_expression: _and(Nminus, Rplus)
    form: ''
    length: 4
    meaning: *id033
    rule_name: _not
    term_expression: _not(_and(Nminus, Rplus))
  form: ''
  length: 6
  meaning: !!python/object:ultk.language.semantics.Meaning
    _dist: *id007
    mapping: !frozendict
      *id004: true
      *id005: true
      *id003: true
      *id006: false
      *id001: false
      *id002: true
    universe: *id008
  rule_name: _and
  term_expression: _and(K-, _not(_and(Nminus, Rplus)))
- children: !!python/tuple
  - children: !!python/tuple
    - form: ''
      length: 1
      meaning: *id009
      rule_name: K-
      term_expression: K-
    - form: ''
      length: 1
      meaning: *id012
      rule_name: Splus
      term_expression: Splus
    form: ''
    length: 3
    meaning: *id034
    rule_name: _and
    term_expression: _and(K-, Splus)
  - children: !!python/tuple
    - form: ''
      length: 1
      meaning: *id018
      rule_name: Nplus
      term_expression: Nplus
    - form: ''
      length: 1
      meaning: *id016
      rule_name: Rminus
      term_expression: Rminus
    form: ''
    length: 3
    meaning: *id032
    rule_name: _or
    term_expression: _or(Nplus, Rminus)
  form: ''
  length: 7
  meaning: !!python/object:ultk.language.semantics.Meaning
    _dist: *id007
    mapping: !frozendict
      *id004: true
      *id005: true
      *id003: false
      *id006: false
      *id001: false
      *id002: true
    universe: *id008
  rule_name: _or
  term_expression: _or(_and(K-, Splus), _or(Nplus, Rminus))
- children: !!python/tuple
  - form: ''
    length: 1
    meaning: *id015
    rule_name: Sminus
    term_expression: Sminus
  - children: !!python/tuple
    - children: !!python/tuple
      - form: ''
        length: 1
        meaning: *id010
        rule_name: Nminus
        term_expression: Nminus
      - form: ''
        length: 1
        meaning: *id013
        rule_name: Rplus
        term_expression: Rplus
      form: ''
      length: 3
      meaning: *id031
      rule_name: _and
      term_expression: _and(Nminus, Rplus)
    form: ''
    length: 4
    meaning: *id033
    rule_name: _not
    term_expression: _not(_and(Nminus, Rplus))
  form: ''
  length: 6
  meaning: !!python/object:ultk.language.semantics.Meaning
    _dist: *id007
    mapping: !frozendict
      *id004: true
      *id005: true
      *id003: true
      *id006: false
      *id001: false
      *id002: false
    universe: *id008
  rule_name: _and
  term_expression: _and(Sminus, _not(_and(Nminus, Rplus)))
- children: !!python/tuple
  - form: ''
    length: 1
    meaning: *id010
    rule_name: Nminus
    term_expression: Nminus
  - children: !!python/tuple
    - children: !!python/tuple
      - form: ''
        length: 1
        meaning: *id016
        rule_name: Rminus
        term_expression: Rminus
      form: ''
      length: 2
      meaning: *id019
      rule_name: _not
      term_expression: _not(Rminus)
    - children: !!python/tuple
      - form: ''
        length: 1
        meaning: *id017
        rule_name: K+
        term_expression: K+
      - form: ''
        length: 1
        meaning: *id015
        rule_name: Sminus
        term_expression: Sminus
      form: ''
      length: 3
      meaning: *id028
      rule_name: _or
      term_expression: _or(K+, Sminus)
    form: ''
    length: 6
    meaning: *id035
    rule_name: _and
    term_expression: _and(_not(Rminus), _or(K+, Sminus))
  form: ''
  length: 8
  meaning: !!python/object:ultk.language.semantics.Meaning
    _dist: *id007
    mapping: !frozendict
      *id004: false
      *id005: false
      *id003: true
      *id006: true
      *id001: true
      *id002: false
    universe: *id008
  rule_name: _and
  term_expression: _and(Nminus, _and(_not(Rminus), _or(K+, Sminus)))
- children: !!python/tuple
  - children: !!python/tuple
    - form: ''
      length: 1
      meaning: *id017
      rule_name: K+
      term_expression: K+
    - form: ''
      length: 1
      meaning: *id015
      rule_name: Sminus
      term_expression: Sminus
    form: ''
    length: 3
    meaning: *id028
    rule_name: _or
    term_expression: _or(K+, Sminus)
  - children: !!python/tuple
    - children: !!python/tuple
      - form: ''
        length: 1
        meaning: *id010
        rule_name: Nminus
        term_expression: Nminus
      - form: ''
        length: 1
        meaning: *id013
        rule_name: Rplus
        term_expression: Rplus
      form: ''
      length: 3
      meaning: *id031
      rule_name: _and
      term_expression: _and(Nminus, Rplus)
    form: ''
    length: 4
    meaning: *id033
    rule_name: _not
    term_expression: _not(_and(Nminus, Rplus))
  form: ''
  length: 8
  meaning: !!python/object:ultk.language.semantics.Meaning
    _dist: *id007
    mapping: !frozendict
      *id004: true
      *id005: true
      *id003: true
      *id006: false
      *id001: true
      *id002: false
    universe: *id008
  rule_name: _and
  term_expression: _and(_or(K+, Sminus), _not(_and(Nminus, Rplus)))
>>>>>>> a1679a68
<|MERGE_RESOLUTION|>--- conflicted
+++ resolved
@@ -1,44 +1,5 @@
 - form: ''
   length: 1
-<<<<<<< HEAD
-  meaning:
-    _dist: !!python/tuple []
-    referents: !!python/tuple
-    - &id001 !!python/object:ultk.language.semantics.Referent
-      _frozen: true
-      name: specific-known
-      probability: 0.08125
-    universe: &id007 !!python/object:ultk.language.semantics.Universe
-      prior: !!python/tuple
-      - 0.08125
-      - 0.08125
-      - 0.2625
-      - 0.0979166666666667
-      - 0.15
-      - 0.327083333333333
-      referents: !!python/tuple
-      - *id001
-      - &id002 !!python/object:ultk.language.semantics.Referent
-        _frozen: true
-        name: specific-unknown
-        probability: 0.08125
-      - &id003 !!python/object:ultk.language.semantics.Referent
-        _frozen: true
-        name: nonspecific
-        probability: 0.2625
-      - &id004 !!python/object:ultk.language.semantics.Referent
-        _frozen: true
-        name: freechoice
-        probability: 0.0979166666666667
-      - &id005 !!python/object:ultk.language.semantics.Referent
-        _frozen: true
-        name: negative-indefinite
-        probability: 0.15
-      - &id006 !!python/object:ultk.language.semantics.Referent
-        _frozen: true
-        name: npi
-        probability: 0.327083333333333
-=======
   meaning: &id009 !!python/object:ultk.language.semantics.Meaning
     _dist: &id007 !frozendict {}
     mapping: !frozendict
@@ -89,20 +50,8 @@
       - *id006
   rule_name: K-
   term_expression: K-
->>>>>>> a1679a68
 - form: ''
   length: 1
-<<<<<<< HEAD
-  meaning:
-    _dist: !!python/tuple []
-    referents: !!python/tuple
-    - *id002
-    - *id003
-    - *id004
-    - *id005
-    - *id006
-    universe: *id007
-=======
   meaning: &id017 !!python/object:ultk.language.semantics.Meaning
     _dist: *id007
     mapping: !frozendict
@@ -115,17 +64,8 @@
     universe: *id008
   rule_name: K+
   term_expression: K+
->>>>>>> a1679a68
 - form: ''
   length: 1
-<<<<<<< HEAD
-  meaning:
-    _dist: !!python/tuple []
-    referents: !!python/tuple
-    - *id001
-    - *id002
-    universe: *id007
-=======
   meaning: &id010 !!python/object:ultk.language.semantics.Meaning
     _dist: *id007
     mapping: !frozendict
@@ -138,19 +78,8 @@
     universe: *id008
   rule_name: Nminus
   term_expression: Nminus
->>>>>>> a1679a68
 - form: ''
   length: 1
-<<<<<<< HEAD
-  meaning:
-    _dist: !!python/tuple []
-    referents: !!python/tuple
-    - *id003
-    - *id004
-    - *id005
-    - *id006
-    universe: *id007
-=======
   meaning: &id018 !!python/object:ultk.language.semantics.Meaning
     _dist: *id007
     mapping: !frozendict
@@ -163,18 +92,8 @@
     universe: *id008
   rule_name: Nplus
   term_expression: Nplus
->>>>>>> a1679a68
 - form: ''
   length: 1
-<<<<<<< HEAD
-  meaning:
-    _dist: !!python/tuple []
-    referents: !!python/tuple
-    - *id004
-    - *id005
-    - *id006
-    universe: *id007
-=======
   meaning: &id016 !!python/object:ultk.language.semantics.Meaning
     _dist: *id007
     mapping: !frozendict
@@ -187,18 +106,8 @@
     universe: *id008
   rule_name: Rminus
   term_expression: Rminus
->>>>>>> a1679a68
 - form: ''
   length: 1
-<<<<<<< HEAD
-  meaning:
-    _dist: !!python/tuple []
-    referents: !!python/tuple
-    - *id001
-    - *id002
-    - *id003
-    universe: *id007
-=======
   meaning: &id013 !!python/object:ultk.language.semantics.Meaning
     _dist: *id007
     mapping: !frozendict
@@ -211,16 +120,8 @@
     universe: *id008
   rule_name: Rplus
   term_expression: Rplus
->>>>>>> a1679a68
 - form: ''
   length: 1
-<<<<<<< HEAD
-  meaning:
-    _dist: !!python/tuple []
-    referents: !!python/tuple
-    - *id005
-    universe: *id007
-=======
   meaning: &id011 !!python/object:ultk.language.semantics.Meaning
     _dist: *id007
     mapping: !frozendict
@@ -233,20 +134,8 @@
     universe: *id008
   rule_name: SEminus
   term_expression: SEminus
->>>>>>> a1679a68
 - form: ''
   length: 1
-<<<<<<< HEAD
-  meaning:
-    _dist: !!python/tuple []
-    referents: !!python/tuple
-    - *id001
-    - *id002
-    - *id003
-    - *id004
-    - *id006
-    universe: *id007
-=======
   meaning: &id014 !!python/object:ultk.language.semantics.Meaning
     _dist: *id007
     mapping: !frozendict
@@ -259,17 +148,8 @@
     universe: *id008
   rule_name: SEplus
   term_expression: SEplus
->>>>>>> a1679a68
 - form: ''
   length: 1
-<<<<<<< HEAD
-  meaning:
-    _dist: !!python/tuple []
-    referents: !!python/tuple
-    - *id005
-    - *id006
-    universe: *id007
-=======
   meaning: &id015 !!python/object:ultk.language.semantics.Meaning
     _dist: *id007
     mapping: !frozendict
@@ -282,552 +162,8 @@
     universe: *id008
   rule_name: Sminus
   term_expression: Sminus
->>>>>>> a1679a68
 - form: ''
   length: 1
-<<<<<<< HEAD
-  meaning:
-    _dist: !!python/tuple []
-    referents: !!python/tuple
-    - *id004
-    universe: *id007
-- form: ''
-  grammatical_expression: and(K-, S+)
-  length: 3
-  meaning:
-    _dist: !!python/tuple []
-    referents: !!python/tuple
-    - *id002
-    universe: *id007
-- form: ''
-  grammatical_expression: and(K-, SE-)
-  length: 3
-  meaning:
-    _dist: !!python/tuple []
-    referents: !!python/tuple
-    - *id002
-    - *id003
-    universe: *id007
-- form: ''
-  grammatical_expression: and(K-, N-)
-  length: 3
-  meaning:
-    _dist: !!python/tuple []
-    referents: !!python/tuple
-    - *id002
-    - *id003
-    - *id004
-    - *id006
-    universe: *id007
-- form: ''
-  grammatical_expression: and(S-, SE-)
-  length: 3
-  meaning:
-    _dist: !!python/tuple []
-    referents: !!python/tuple
-    - *id003
-    universe: *id007
-- form: ''
-  grammatical_expression: and(S-, N-)
-  length: 3
-  meaning:
-    _dist: !!python/tuple []
-    referents: !!python/tuple
-    - *id003
-    - *id004
-    - *id006
-    universe: *id007
-- form: ''
-  grammatical_expression: and(SE+, N-)
-  length: 3
-  meaning:
-    _dist: !!python/tuple []
-    referents: !!python/tuple
-    - *id004
-    - *id006
-    universe: *id007
-- form: ''
-  grammatical_expression: and(N-, R+)
-  length: 3
-  meaning:
-    _dist: !!python/tuple []
-    referents: !!python/tuple
-    - *id006
-    universe: *id007
-- form: ''
-  grammatical_expression: or(K+, K-)
-  length: 3
-  meaning:
-    _dist: !!python/tuple []
-    referents: !!python/tuple
-    - *id001
-    - *id002
-    - *id003
-    - *id004
-    - *id005
-    - *id006
-    universe: *id007
-- form: ''
-  grammatical_expression: or(K+, S-)
-  length: 3
-  meaning:
-    _dist: !!python/tuple []
-    referents: !!python/tuple
-    - *id001
-    - *id003
-    - *id004
-    - *id005
-    - *id006
-    universe: *id007
-- form: ''
-  grammatical_expression: or(K+, SE+)
-  length: 3
-  meaning:
-    _dist: !!python/tuple []
-    referents: !!python/tuple
-    - *id001
-    - *id004
-    - *id005
-    - *id006
-    universe: *id007
-- form: ''
-  grammatical_expression: or(K+, N+)
-  length: 3
-  meaning:
-    _dist: !!python/tuple []
-    referents: !!python/tuple
-    - *id001
-    - *id005
-    universe: *id007
-- form: ''
-  grammatical_expression: or(K+, R+)
-  length: 3
-  meaning:
-    _dist: !!python/tuple []
-    referents: !!python/tuple
-    - *id001
-    - *id005
-    - *id006
-    universe: *id007
-- form: ''
-  grammatical_expression: or(K+, R-)
-  length: 3
-  meaning:
-    _dist: !!python/tuple []
-    referents: !!python/tuple
-    - *id001
-    - *id004
-    universe: *id007
-- form: ''
-  grammatical_expression: or(S+, SE+)
-  length: 3
-  meaning:
-    _dist: !!python/tuple []
-    referents: !!python/tuple
-    - *id001
-    - *id002
-    - *id004
-    - *id005
-    - *id006
-    universe: *id007
-- form: ''
-  grammatical_expression: or(S+, N+)
-  length: 3
-  meaning:
-    _dist: !!python/tuple []
-    referents: !!python/tuple
-    - *id001
-    - *id002
-    - *id005
-    universe: *id007
-- form: ''
-  grammatical_expression: or(S+, R+)
-  length: 3
-  meaning:
-    _dist: !!python/tuple []
-    referents: !!python/tuple
-    - *id001
-    - *id002
-    - *id005
-    - *id006
-    universe: *id007
-- form: ''
-  grammatical_expression: or(S+, R-)
-  length: 3
-  meaning:
-    _dist: !!python/tuple []
-    referents: !!python/tuple
-    - *id001
-    - *id002
-    - *id004
-    universe: *id007
-- form: ''
-  grammatical_expression: or(SE-, N+)
-  length: 3
-  meaning:
-    _dist: !!python/tuple []
-    referents: !!python/tuple
-    - *id001
-    - *id002
-    - *id003
-    - *id005
-    universe: *id007
-- form: ''
-  grammatical_expression: not(R-)
-  length: 2
-  meaning:
-    _dist: !!python/tuple []
-    referents: !!python/tuple
-    - *id001
-    - *id002
-    - *id003
-    - *id005
-    - *id006
-    universe: *id007
-- form: ''
-  grammatical_expression: not(R+)
-  length: 2
-  meaning:
-    _dist: !!python/tuple []
-    referents: !!python/tuple
-    - *id001
-    - *id002
-    - *id003
-    - *id004
-    universe: *id007
-- form: ''
-  grammatical_expression: or(N+, R-)
-  length: 3
-  meaning:
-    _dist: !!python/tuple []
-    referents: !!python/tuple
-    - *id004
-    - *id005
-    universe: *id007
-- form: ''
-  grammatical_expression: and(K-, or(S+, SE+))
-  length: 5
-  meaning:
-    _dist: !!python/tuple []
-    referents: !!python/tuple
-    - *id002
-    - *id004
-    - *id005
-    - *id006
-    universe: *id007
-- form: ''
-  grammatical_expression: and(K-, or(S+, N+))
-  length: 5
-  meaning:
-    _dist: !!python/tuple []
-    referents: !!python/tuple
-    - *id002
-    - *id005
-    universe: *id007
-- form: ''
-  grammatical_expression: and(K-, or(S+, R+))
-  length: 5
-  meaning:
-    _dist: !!python/tuple []
-    referents: !!python/tuple
-    - *id002
-    - *id005
-    - *id006
-    universe: *id007
-- form: ''
-  grammatical_expression: and(K-, or(S+, R-))
-  length: 5
-  meaning:
-    _dist: !!python/tuple []
-    referents: !!python/tuple
-    - *id002
-    - *id004
-    universe: *id007
-- form: ''
-  grammatical_expression: and(K-, or(SE-, N+))
-  length: 5
-  meaning:
-    _dist: !!python/tuple []
-    referents: !!python/tuple
-    - *id002
-    - *id003
-    - *id005
-    universe: *id007
-- form: ''
-  grammatical_expression: and(K-, not(R-))
-  length: 4
-  meaning:
-    _dist: !!python/tuple []
-    referents: !!python/tuple
-    - *id002
-    - *id003
-    - *id005
-    - *id006
-    universe: *id007
-- form: ''
-  grammatical_expression: and(K-, not(R+))
-  length: 4
-  meaning:
-    _dist: !!python/tuple []
-    referents: !!python/tuple
-    - *id002
-    - *id003
-    - *id004
-    universe: *id007
-- form: ''
-  grammatical_expression: and(S-, or(SE-, N+))
-  length: 5
-  meaning:
-    _dist: !!python/tuple []
-    referents: !!python/tuple
-    - *id003
-    - *id005
-    universe: *id007
-- form: ''
-  grammatical_expression: and(S-, not(R-))
-  length: 4
-  meaning:
-    _dist: !!python/tuple []
-    referents: !!python/tuple
-    - *id003
-    - *id005
-    - *id006
-    universe: *id007
-- form: ''
-  grammatical_expression: and(S-, not(R+))
-  length: 4
-  meaning:
-    _dist: !!python/tuple []
-    referents: !!python/tuple
-    - *id003
-    - *id004
-    universe: *id007
-- form: ''
-  grammatical_expression: and(SE-, or(K+, S-))
-  length: 5
-  meaning:
-    _dist: !!python/tuple []
-    referents: !!python/tuple
-    - *id001
-    - *id003
-    universe: *id007
-- form: ''
-  grammatical_expression: and(N-, or(K+, S-))
-  length: 5
-  meaning:
-    _dist: !!python/tuple []
-    referents: !!python/tuple
-    - *id001
-    - *id003
-    - *id004
-    - *id006
-    universe: *id007
-- form: ''
-  grammatical_expression: and(N-, or(K+, SE+))
-  length: 5
-  meaning:
-    _dist: !!python/tuple []
-    referents: !!python/tuple
-    - *id001
-    - *id004
-    - *id006
-    universe: *id007
-- form: ''
-  grammatical_expression: and(N-, or(K+, R+))
-  length: 5
-  meaning:
-    _dist: !!python/tuple []
-    referents: !!python/tuple
-    - *id001
-    - *id006
-    universe: *id007
-- form: ''
-  grammatical_expression: and(N-, or(S+, SE+))
-  length: 5
-  meaning:
-    _dist: !!python/tuple []
-    referents: !!python/tuple
-    - *id001
-    - *id002
-    - *id004
-    - *id006
-    universe: *id007
-- form: ''
-  grammatical_expression: and(N-, or(S+, R+))
-  length: 5
-  meaning:
-    _dist: !!python/tuple []
-    referents: !!python/tuple
-    - *id001
-    - *id002
-    - *id006
-    universe: *id007
-- form: ''
-  grammatical_expression: and(N-, not(R-))
-  length: 4
-  meaning:
-    _dist: !!python/tuple []
-    referents: !!python/tuple
-    - *id001
-    - *id002
-    - *id003
-    - *id006
-    universe: *id007
-- form: ''
-  grammatical_expression: and(and(K-, N-), or(S+, SE+))
-  length: 7
-  meaning:
-    _dist: !!python/tuple []
-    referents: !!python/tuple
-    - *id002
-    - *id004
-    - *id006
-    universe: *id007
-- form: ''
-  grammatical_expression: and(and(K-, N-), or(S+, R+))
-  length: 7
-  meaning:
-    _dist: !!python/tuple []
-    referents: !!python/tuple
-    - *id002
-    - *id006
-    universe: *id007
-- form: ''
-  grammatical_expression: and(and(K-, N-), not(R-))
-  length: 6
-  meaning:
-    _dist: !!python/tuple []
-    referents: !!python/tuple
-    - *id002
-    - *id003
-    - *id006
-    universe: *id007
-- form: ''
-  grammatical_expression: and(and(S-, N-), not(R-))
-  length: 6
-  meaning:
-    _dist: !!python/tuple []
-    referents: !!python/tuple
-    - *id003
-    - *id006
-    universe: *id007
-- form: ''
-  grammatical_expression: and(or(K+, S-), or(SE-, N+))
-  length: 7
-  meaning:
-    _dist: !!python/tuple []
-    referents: !!python/tuple
-    - *id001
-    - *id003
-    - *id005
-    universe: *id007
-- form: ''
-  grammatical_expression: and(or(K+, S-), not(R-))
-  length: 6
-  meaning:
-    _dist: !!python/tuple []
-    referents: !!python/tuple
-    - *id001
-    - *id003
-    - *id005
-    - *id006
-    universe: *id007
-- form: ''
-  grammatical_expression: and(or(K+, S-), not(R+))
-  length: 6
-  meaning:
-    _dist: !!python/tuple []
-    referents: !!python/tuple
-    - *id001
-    - *id003
-    - *id004
-    universe: *id007
-- form: ''
-  grammatical_expression: or(K+, or(N+, R-))
-  length: 5
-  meaning:
-    _dist: !!python/tuple []
-    referents: !!python/tuple
-    - *id001
-    - *id004
-    - *id005
-    universe: *id007
-- form: ''
-  grammatical_expression: or(S+, or(N+, R-))
-  length: 5
-  meaning:
-    _dist: !!python/tuple []
-    referents: !!python/tuple
-    - *id001
-    - *id002
-    - *id004
-    - *id005
-    universe: *id007
-- form: ''
-  grammatical_expression: or(N+, not(R+))
-  length: 4
-  meaning:
-    _dist: !!python/tuple []
-    referents: !!python/tuple
-    - *id001
-    - *id002
-    - *id003
-    - *id004
-    - *id005
-    universe: *id007
-- form: ''
-  grammatical_expression: or(and(K-, S+), or(N+, R-))
-  length: 7
-  meaning:
-    _dist: !!python/tuple []
-    referents: !!python/tuple
-    - *id002
-    - *id004
-    - *id005
-    universe: *id007
-- form: ''
-  grammatical_expression: and(K-, or(N+, not(R+)))
-  length: 6
-  meaning:
-    _dist: !!python/tuple []
-    referents: !!python/tuple
-    - *id002
-    - *id003
-    - *id004
-    - *id005
-    universe: *id007
-- form: ''
-  grammatical_expression: and(S-, or(N+, not(R+)))
-  length: 6
-  meaning:
-    _dist: !!python/tuple []
-    referents: !!python/tuple
-    - *id003
-    - *id004
-    - *id005
-    universe: *id007
-- form: ''
-  grammatical_expression: and(N-, and(or(K+, S-), not(R-)))
-  length: 8
-  meaning:
-    _dist: !!python/tuple []
-    referents: !!python/tuple
-    - *id001
-    - *id003
-    - *id006
-    universe: *id007
-- form: ''
-  grammatical_expression: and(or(K+, S-), or(N+, not(R+)))
-  length: 8
-  meaning:
-    _dist: !!python/tuple []
-    referents: !!python/tuple
-    - *id001
-    - *id003
-    - *id004
-    - *id005
-    universe: *id007
-=======
   meaning: &id012 !!python/object:ultk.language.semantics.Meaning
     _dist: *id007
     mapping: !frozendict
@@ -2590,5 +1926,4 @@
       *id002: false
     universe: *id008
   rule_name: _and
-  term_expression: _and(_or(K+, Sminus), _not(_and(Nminus, Rplus)))
->>>>>>> a1679a68
+  term_expression: _and(_or(K+, Sminus), _not(_and(Nminus, Rplus)))