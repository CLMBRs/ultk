<<<<<<< HEAD
- comm_cost: 0.5218750000000001
  complexity: 3
  expressions:
  - 38d
  - 38k
  - 38m
  lot_expressions:
  - R-
  - SE-
  - R+
  name: japanese
  type: natural
- comm_cost: 0.3354166666666668
  complexity: 12
  expressions:
  - 17b
  - 17kai
  - 17kaz
  - 17ni
  - 17no
  lot_expressions:
  - R-
  - K+
  - and(K-, SE-)
  - N+
  - and(and(S-, N-), not(R-))
  name: lithuanian
  type: natural
- comm_cost: 0.6162500000000001
  complexity: 5
  expressions:
  - 26a
  - 26s
  - 26v
  lot_expressions:
  - and(SE+, N-)
  - N+
  - N-
  name: hungarian
  type: natural
- comm_cost: 0.7166666666666668
  complexity: 4
  expressions:
  - 22b
  - 22k
  lot_expressions:
  - and(S-, N-)
  - SE-
  name: hindi
  type: natural
- comm_cost: 0.20989583333333361
  complexity: 18
  expressions:
  - 16b
  - 16k
  - 16l
  - 16n
  - 16ni
  - 16t
  - 16u
  lot_expressions:
  - and(N-, R+)
  - K+
  - and(and(S-, N-), not(R-))
  - N+
  - and(S-, SE-)
  - and(K-, SE-)
  - R-
  name: russian
=======
- comm_cost: 0.2509259259259262
  complexity: 11
  expressions:
  - 06v
  - 06q
  - 06n
  - 06a
  - 06l
  - 06d
  lot_expressions:
  - Rminus
  - _and(Nminus, Rplus)
  - Nplus
  - _and(K-, _not(Rplus))
  - Rminus
  - K+
  name: latin
>>>>>>> a1679a68
  type: natural
- comm_cost: 0.4822916666666668
  complexity: 6
  expressions:
  - 24e
  - 24a
  - 24bd
  - 24b
  lot_expressions:
  - Nplus
  - Splus
  - _and(Nminus, SEplus)
  - SEminus
  name: kazakh
  type: natural
<<<<<<< HEAD
- comm_cost: 0.6895833333333334
  complexity: 4
  expressions:
  - 37b
  - 37p
  lot_expressions:
  - S+
  - and(S-, N-)
  name: quechua
=======
- comm_cost: 0.49583333333333346
  complexity: 5
  expressions:
  - 18j
  - 18k
  - 18n
  lot_expressions:
  - _and(Nminus, SEplus)
  - SEminus
  - Nplus
  name: latvian
  type: natural
- comm_cost: 0.28333333333333366
  complexity: 9
  expressions:
  - 05s
  - 05en
  - 05n
  - 05no
  - 05ei
  lot_expressions:
  - Rminus
  - Nplus
  - _and(Nminus, Rplus)
  - _and(Nminus, Rplus)
  - SEminus
  name: iceland
  type: natural
- comm_cost: 0.49583333333333346
  complexity: 5
  expressions:
  - 15k
  - 15n
  - 15s
  lot_expressions:
  - _and(Nminus, SEplus)
  - Nplus
  - SEminus
  name: polish
  type: natural
- comm_cost: 0.41041666666666676
  complexity: 6
  expressions:
  - 40bi
  - 40ba
  - 40e
  - 40i
  lot_expressions:
  - _and(K-, SEminus)
  - K+
  - Rminus
  - Rplus
  name: basque
>>>>>>> a1679a68
  type: natural
- comm_cost: 0.43194444444444446
  complexity: 6
  expressions:
  - 25b
  - 25d
  - 25em
  - 25er
  lot_expressions:
<<<<<<< HEAD
  - R-
  - SE+
  - and(S-, SE-)
  - S+
  name: yakut
=======
  - SEplus
  - _and(Nminus, SEplus)
  - SEminus
  name: irish
>>>>>>> a1679a68
  type: natural
- comm_cost: 0.5489583333333334
  complexity: 12
  expressions:
  - 34a
  - 34m
  - 34y
  lot_expressions:
  - and(S-, or(SE-, N+))
  - and(and(S-, N-), not(R-))
  - S+
  name: georgian
  type: natural
- comm_cost: 0.5666666666666668
  complexity: 5
  expressions:
  - 02d
  - 02i
  - 02n
  lot_expressions:
<<<<<<< HEAD
  - and(S-, N-)
  - SE-
  - N+
  name: dutch
  type: natural
- comm_cost: 0.4437500000000002
  complexity: 9
  expressions:
  - 35a
  - 35o
  - 35u
  lot_expressions:
  - and(S-, SE-)
  - and(K-, S+)
  - and(SE+, N-)
  name: kannada
  type: natural
- comm_cost: 0.4083333333333333
  complexity: 6
  expressions:
  - 20d
  - 20dd
  - 20i
  - 20m
  lot_expressions:
  - S+
  - R-
  - and(S-, SE-)
  - N+
  name: ossetic
  type: natural
- comm_cost: 0.28333333333333366
  complexity: 9
  expressions:
  - 05ei
  - 05en
  - 05n
  - 05no
  - 05s
  lot_expressions:
  - SE-
  - N+
  - and(N-, R+)
  - and(N-, R+)
  - R-
  name: iceland
=======
  - SEminus
  - _and(K-, Nminus)
  - Nplus
  name: german
  type: natural
- comm_cost: 0.5489583333333334
  complexity: 12
  expressions:
  - 34y
  - 34a
  - 34m
  lot_expressions:
  - Splus
  - _and(Sminus, _or(Nplus, SEminus))
  - _and(_and(Nminus, Sminus), _not(Rminus))
  name: georgian
>>>>>>> a1679a68
  type: natural
- comm_cost: 0.6505208333333334
  complexity: 5
  expressions:
  - 07a
  - 07q
  - 07n
  lot_expressions:
  - SEminus
  - _and(K-, Nminus)
  - Rplus
  name: portug
  type: natural
<<<<<<< HEAD
- comm_cost: 0.6458333333333335
  complexity: 4
=======
- comm_cost: 0.5218750000000001
  complexity: 3
  expressions:
  - 10q
  - 10u
  - 10n
  lot_expressions:
  - SEminus
  - Rminus
  - Rplus
  name: italian
  type: natural
- comm_cost: 0.6458333333333335
  complexity: 4
  expressions:
  - 33GN
  - 33CL
  lot_expressions:
  - SEminus
  - _and(Nminus, SEplus)
  name: swahili
  type: natural
- comm_cost: 0.49583333333333346
  complexity: 5
>>>>>>> a1679a68
  expressions:
  - 33CL
  - 33GN
  lot_expressions:
<<<<<<< HEAD
  - and(SE+, N-)
  - SE-
  name: swahili
=======
  - _and(Nminus, SEplus)
  - Nplus
  - SEminus
  name: english
>>>>>>> a1679a68
  type: natural
- comm_cost: 0.5218750000000001
  complexity: 3
  expressions:
  - 29X
  - 29xa
  - 29WH
  lot_expressions:
  - Rplus
  - Rminus
  - SEminus
  name: lezgian
  type: natural
<<<<<<< HEAD
- comm_cost: 0.49583333333333346
  complexity: 5
  expressions:
  - 15k
  - 15n
  - 15s
  lot_expressions:
  - and(SE+, N-)
  - N+
  - SE-
  name: polish
=======
- comm_cost: 0.4437500000000002
  complexity: 9
  expressions:
  - 35u
  - 35o
  - 35a
  lot_expressions:
  - _and(Nminus, SEplus)
  - _and(K-, Splus)
  - _and(SEminus, Sminus)
  name: kannada
>>>>>>> a1679a68
  type: natural
- comm_cost: 0.5708333333333335
  complexity: 5
  expressions:
<<<<<<< HEAD
  - 11n
  - 11o
  - 11v
  lot_expressions:
  - R+
  - R-
  - SE-
=======
  - 13nj
  - 13t
  - 13n
  lot_expressions:
  - SEminus
  - _and(Nminus, SEplus)
  - Rplus
  name: bulgarian
  type: natural
- comm_cost: 0.5218750000000001
  complexity: 3
  expressions:
  - 11o
  - 11n
  - 11v
  lot_expressions:
  - Rminus
  - Rplus
  - SEminus
>>>>>>> a1679a68
  name: romanian
  type: natural
- comm_cost: 0.5463541666666668
  complexity: 6
  expressions:
<<<<<<< HEAD
  - 09n
  - 09p
  - 09que
  - 09quel
  lot_expressions:
  - R-
  - R+
  - and(SE+, N-)
  - SE-
=======
  - 28d
  - 28dx
  - 28n
  lot_expressions:
  - _and(Sminus, _not(Rminus))
  - Rminus
  - Splus
  name: nanay
  type: natural
- comm_cost: 0.6552083333333333
  complexity: 9
  expressions:
  - 12t
  - 12d
  - 12k
  lot_expressions:
  - _and(Sminus, _or(Nplus, SEminus))
  - Rminus
  - _and(K-, SEminus)
  name: greek
  type: natural
- comm_cost: 0.5463541666666668
  complexity: 6
  expressions:
  - 09quel
  - 09que
  - 09p
  - 09n
  lot_expressions:
  - SEminus
  - _and(Nminus, SEplus)
  - Rplus
  - Rminus
>>>>>>> a1679a68
  name: french
  type: natural
- comm_cost: 0.6458333333333335
  complexity: 4
  expressions:
  - 32k
  - 32w
<<<<<<< HEAD
  lot_expressions:
  - and(SE+, N-)
  - SE-
  name: hausa
  type: natural
- comm_cost: 0.49583333333333346
  complexity: 5
  expressions:
  - 18j
  - 18k
  - 18n
  lot_expressions:
  - and(SE+, N-)
  - SE-
  - N+
  name: latvian
  type: natural
- comm_cost: 0.5218750000000001
  complexity: 3
  expressions:
  - 08a
  - 08c
  - 08q
  lot_expressions:
  - SE-
  - R+
  - R-
  name: catalan
  type: natural
- comm_cost: 0.6144097222222223
  complexity: 5
  expressions:
  - 23b
  - 23he
  - 23hi
  lot_expressions:
  - SE-
  - and(S-, N-)
  - R+
  name: turkish
=======
  lot_expressions:
  - _and(Nminus, SEplus)
  - SEminus
  name: hausa
  type: natural
- comm_cost: 0.6197916666666669
  complexity: 2
  expressions:
  - 30x
  - 30e
  lot_expressions:
  - SEminus
  - Rplus
  name: maltese
>>>>>>> a1679a68
  type: natural
- comm_cost: 0.4083333333333333
  complexity: 6
  expressions:
  - 20i
  - 20m
  - 20d
  - 20dd
  lot_expressions:
  - _and(SEminus, Sminus)
  - Nplus
  - Splus
  - Rminus
  name: ossetic
  type: natural
- comm_cost: 0.4031250000000003
  complexity: 7
  expressions:
<<<<<<< HEAD
  - 27h
  - 27ka
  - 27ki
  lot_expressions:
  - R-
  - and(N-, R+)
  - and(K-, SE-)
  name: finnish
  type: natural
- comm_cost: 0.61640625
=======
  - 16u
  - 16l
  - 16t
  - 16b
  - 16k
  - 16ni
  - 16n
  lot_expressions:
  - Rminus
  - _and(_and(Nminus, Sminus), _not(Rminus))
  - _and(K-, SEminus)
  - _and(Nminus, Rplus)
  - K+
  - _and(SEminus, Sminus)
  - Nplus
  name: russian
  type: natural
- comm_cost: 0.6162500000000001
  complexity: 5
  expressions:
  - 26v
  - 26s
  - 26a
  lot_expressions:
  - Nminus
  - Nplus
  - _and(Nminus, SEplus)
  name: hungarian
  type: natural
- comm_cost: 0.6144097222222223
>>>>>>> a1679a68
  complexity: 5
  expressions:
  - 01e
  - 01i
  - 01n
  lot_expressions:
<<<<<<< HEAD
  - SE-
  - and(K-, N-)
  - N+
  name: german
  type: natural
- comm_cost: 0.5380208333333336
  complexity: 5
  expressions:
  - 31a
  - 31i
  - 31s
  lot_expressions:
  - R+
  - and(N-, R+)
  - SE-
  name: hebrew
=======
  - SEminus
  - _and(Nminus, Sminus)
  - Rplus
  name: turkish
  type: natural
- comm_cost: 0.43194444444444446
  complexity: 6
  expressions:
  - 25em
  - 25b
  - 25er
  - 25d
  lot_expressions:
  - _and(SEminus, Sminus)
  - Rminus
  - Splus
  - SEplus
  name: yakut
  type: natural
- comm_cost: 0.4031250000000003
  complexity: 7
  expressions:
  - 27ka
  - 27ki
  - 27h
  lot_expressions:
  - _and(Nminus, Rplus)
  - _and(K-, SEminus)
  - Rminus
  name: finnish
>>>>>>> a1679a68
  type: natural
- comm_cost: 0.32916666666666694
  complexity: 7
  expressions:
  - 36b
  - 36GN
  - 36y
  lot_expressions:
  - _and(SEminus, Sminus)
  - Splus
  - _and(Nminus, Rplus)
  name: chinese
  type: natural
<<<<<<< HEAD
- comm_cost: 0.5743055555555556
  complexity: 6
  expressions:
  - 28d
  - 28dx
  - 28n
  lot_expressions:
  - and(S-, not(R-))
  - R-
  - S+
  name: nanay
  type: natural
- comm_cost: 0.6197916666666669
  complexity: 2
  expressions:
  - 21h
  - 21i
  lot_expressions:
  - R+
  - SE-
  name: persian
=======
- comm_cost: 0.7166666666666668
  complexity: 4
  expressions:
  - 22k
  - 22b
  lot_expressions:
  - SEminus
  - _and(Nminus, Sminus)
  name: hindi
>>>>>>> a1679a68
  type: natural
- comm_cost: 0.5380208333333336
  complexity: 5
  expressions:
  - 31a
  - 31s
  - 31i
  lot_expressions:
  - Rplus
  - SEminus
  - _and(Nminus, Rplus)
  name: hebrew
  type: natural
- comm_cost: 0.3354166666666668
  complexity: 12
  expressions:
<<<<<<< HEAD
  - 03a
  - 03n
  - 03s
  lot_expressions:
  - and(SE+, N-)
  - N+
  - SE-
  name: english
=======
  - 17kaz
  - 17no
  - 17b
  - 17kai
  - 17ni
  lot_expressions:
  - _and(K-, SEminus)
  - _and(_and(Nminus, Sminus), _not(Rminus))
  - Rminus
  - K+
  - Nplus
  name: lithuanian
  type: natural
- comm_cost: 0.6197916666666669
  complexity: 2
  expressions:
  - 21i
  - 21h
  lot_expressions:
  - SEminus
  - Rplus
  name: persian
>>>>>>> a1679a68
  type: natural
- comm_cost: 0.5218750000000001
  complexity: 3
  expressions:
<<<<<<< HEAD
  - 10n
  - 10q
  - 10u
  lot_expressions:
  - R+
  - SE-
  - R-
  name: italian
=======
  - 39t
  - 39b
  - 39n
  lot_expressions:
  - Rplus
  - SEminus
  - Rminus
  name: korean
>>>>>>> a1679a68
  type: natural
- comm_cost: 0.5218750000000001
  complexity: 3
  expressions:
  - 38d
  - 38m
  - 38k
  lot_expressions:
  - Rminus
  - Rplus
  - SEminus
  name: japanese
  type: natural
<<<<<<< HEAD
- comm_cost: 0.2509259259259262
  complexity: 11
  expressions:
  - 06a
  - 06d
  - 06l
  - 06n
  - 06q
  - 06v
  lot_expressions:
  - and(K-, not(R+))
  - K+
  - R-
  - N+
  - and(N-, R+)
  - R-
  name: latin
  type: natural
- comm_cost: 0.4140625000000002
  complexity: 8
  expressions:
  - 14b
  - 14i
  - 14ne
  - 14ni
  lot_expressions:
  - and(SE+, N-)
  - and(N-, R+)
  - SE-
  - N+
  name: serbian
  type: natural
- comm_cost: 0.32916666666666694
  complexity: 7
  expressions:
  - 36GN
  - 36b
  - 36y
  lot_expressions:
  - S+
  - and(S-, SE-)
  - and(N-, R+)
  name: chinese
  type: natural
- comm_cost: 0.5640625000000001
  complexity: 6
  expressions:
  - 04i
  - 04n
  - 04s
  lot_expressions:
  - N+
  - and(N-, not(R-))
  - R-
  name: swedish
  type: natural
- comm_cost: 0.6312500000000001
  complexity: 5
  expressions:
  - 19a
  - 19ar
  - 19e
  lot_expressions:
  - SE+
  - and(SE+, N-)
  - SE-
  name: irish
  type: natural
- comm_cost: 0.6197916666666669
  complexity: 2
  expressions:
  - 30e
  - 30x
  lot_expressions:
  - R+
  - SE-
  name: maltese
=======
- comm_cost: 0.5640625000000001
  complexity: 6
  expressions:
  - 04i
  - 04s
  - 04n
  lot_expressions:
  - Nplus
  - Rminus
  - _and(Nminus, _not(Rminus))
  name: swedish
  type: natural
- comm_cost: 0.4140625000000002
  complexity: 8
  expressions:
  - 14i
  - 14b
  - 14ni
  - 14ne
  lot_expressions:
  - _and(Nminus, Rplus)
  - _and(Nminus, SEplus)
  - Nplus
  - SEminus
  name: serbian
  type: natural
- comm_cost: 0.5666666666666668
  complexity: 5
  expressions:
  - 02d
  - 02i
  - 02n
  lot_expressions:
  - _and(Nminus, Sminus)
  - SEminus
  - Nplus
  name: dutch
  type: natural
- comm_cost: 0.5218750000000001
  complexity: 3
  expressions:
  - 08a
  - 08q
  - 08c
  lot_expressions:
  - SEminus
  - Rminus
  - Rplus
  name: catalan
>>>>>>> a1679a68
  type: natural<|MERGE_RESOLUTION|>--- conflicted
+++ resolved
@@ -1,74 +1,3 @@
-<<<<<<< HEAD
-- comm_cost: 0.5218750000000001
-  complexity: 3
-  expressions:
-  - 38d
-  - 38k
-  - 38m
-  lot_expressions:
-  - R-
-  - SE-
-  - R+
-  name: japanese
-  type: natural
-- comm_cost: 0.3354166666666668
-  complexity: 12
-  expressions:
-  - 17b
-  - 17kai
-  - 17kaz
-  - 17ni
-  - 17no
-  lot_expressions:
-  - R-
-  - K+
-  - and(K-, SE-)
-  - N+
-  - and(and(S-, N-), not(R-))
-  name: lithuanian
-  type: natural
-- comm_cost: 0.6162500000000001
-  complexity: 5
-  expressions:
-  - 26a
-  - 26s
-  - 26v
-  lot_expressions:
-  - and(SE+, N-)
-  - N+
-  - N-
-  name: hungarian
-  type: natural
-- comm_cost: 0.7166666666666668
-  complexity: 4
-  expressions:
-  - 22b
-  - 22k
-  lot_expressions:
-  - and(S-, N-)
-  - SE-
-  name: hindi
-  type: natural
-- comm_cost: 0.20989583333333361
-  complexity: 18
-  expressions:
-  - 16b
-  - 16k
-  - 16l
-  - 16n
-  - 16ni
-  - 16t
-  - 16u
-  lot_expressions:
-  - and(N-, R+)
-  - K+
-  - and(and(S-, N-), not(R-))
-  - N+
-  - and(S-, SE-)
-  - and(K-, SE-)
-  - R-
-  name: russian
-=======
 - comm_cost: 0.2509259259259262
   complexity: 11
   expressions:
@@ -86,7 +15,6 @@
   - Rminus
   - K+
   name: latin
->>>>>>> a1679a68
   type: natural
 - comm_cost: 0.4822916666666668
   complexity: 6
@@ -102,17 +30,6 @@
   - SEminus
   name: kazakh
   type: natural
-<<<<<<< HEAD
-- comm_cost: 0.6895833333333334
-  complexity: 4
-  expressions:
-  - 37b
-  - 37p
-  lot_expressions:
-  - S+
-  - and(S-, N-)
-  name: quechua
-=======
 - comm_cost: 0.49583333333333346
   complexity: 5
   expressions:
@@ -166,96 +83,26 @@
   - Rminus
   - Rplus
   name: basque
->>>>>>> a1679a68
-  type: natural
-- comm_cost: 0.43194444444444446
-  complexity: 6
-  expressions:
-  - 25b
-  - 25d
-  - 25em
-  - 25er
-  lot_expressions:
-<<<<<<< HEAD
-  - R-
-  - SE+
-  - and(S-, SE-)
-  - S+
-  name: yakut
-=======
+  type: natural
+- comm_cost: 0.6312500000000001
+  complexity: 5
+  expressions:
+  - 19a
+  - 19ar
+  - 19e
+  lot_expressions:
   - SEplus
   - _and(Nminus, SEplus)
   - SEminus
   name: irish
->>>>>>> a1679a68
-  type: natural
-- comm_cost: 0.5489583333333334
-  complexity: 12
-  expressions:
-  - 34a
-  - 34m
-  - 34y
-  lot_expressions:
-  - and(S-, or(SE-, N+))
-  - and(and(S-, N-), not(R-))
-  - S+
-  name: georgian
-  type: natural
-- comm_cost: 0.5666666666666668
-  complexity: 5
-  expressions:
-  - 02d
-  - 02i
-  - 02n
-  lot_expressions:
-<<<<<<< HEAD
-  - and(S-, N-)
-  - SE-
-  - N+
-  name: dutch
-  type: natural
-- comm_cost: 0.4437500000000002
-  complexity: 9
-  expressions:
-  - 35a
-  - 35o
-  - 35u
-  lot_expressions:
-  - and(S-, SE-)
-  - and(K-, S+)
-  - and(SE+, N-)
-  name: kannada
-  type: natural
-- comm_cost: 0.4083333333333333
-  complexity: 6
-  expressions:
-  - 20d
-  - 20dd
-  - 20i
-  - 20m
-  lot_expressions:
-  - S+
-  - R-
-  - and(S-, SE-)
-  - N+
-  name: ossetic
-  type: natural
-- comm_cost: 0.28333333333333366
-  complexity: 9
-  expressions:
-  - 05ei
-  - 05en
-  - 05n
-  - 05no
-  - 05s
-  lot_expressions:
-  - SE-
-  - N+
-  - and(N-, R+)
-  - and(N-, R+)
-  - R-
-  name: iceland
-=======
+  type: natural
+- comm_cost: 0.61640625
+  complexity: 5
+  expressions:
+  - 01e
+  - 01i
+  - 01n
+  lot_expressions:
   - SEminus
   - _and(K-, Nminus)
   - Nplus
@@ -272,7 +119,6 @@
   - _and(Sminus, _or(Nplus, SEminus))
   - _and(_and(Nminus, Sminus), _not(Rminus))
   name: georgian
->>>>>>> a1679a68
   type: natural
 - comm_cost: 0.6505208333333334
   complexity: 5
@@ -286,10 +132,6 @@
   - Rplus
   name: portug
   type: natural
-<<<<<<< HEAD
-- comm_cost: 0.6458333333333335
-  complexity: 4
-=======
 - comm_cost: 0.5218750000000001
   complexity: 3
   expressions:
@@ -314,21 +156,15 @@
   type: natural
 - comm_cost: 0.49583333333333346
   complexity: 5
->>>>>>> a1679a68
-  expressions:
-  - 33CL
-  - 33GN
-  lot_expressions:
-<<<<<<< HEAD
-  - and(SE+, N-)
-  - SE-
-  name: swahili
-=======
+  expressions:
+  - 03a
+  - 03n
+  - 03s
+  lot_expressions:
   - _and(Nminus, SEplus)
   - Nplus
   - SEminus
   name: english
->>>>>>> a1679a68
   type: natural
 - comm_cost: 0.5218750000000001
   complexity: 3
@@ -342,19 +178,6 @@
   - SEminus
   name: lezgian
   type: natural
-<<<<<<< HEAD
-- comm_cost: 0.49583333333333346
-  complexity: 5
-  expressions:
-  - 15k
-  - 15n
-  - 15s
-  lot_expressions:
-  - and(SE+, N-)
-  - N+
-  - SE-
-  name: polish
-=======
 - comm_cost: 0.4437500000000002
   complexity: 9
   expressions:
@@ -366,20 +189,10 @@
   - _and(K-, Splus)
   - _and(SEminus, Sminus)
   name: kannada
->>>>>>> a1679a68
   type: natural
 - comm_cost: 0.5708333333333335
   complexity: 5
   expressions:
-<<<<<<< HEAD
-  - 11n
-  - 11o
-  - 11v
-  lot_expressions:
-  - R+
-  - R-
-  - SE-
-=======
   - 13nj
   - 13t
   - 13n
@@ -399,23 +212,11 @@
   - Rminus
   - Rplus
   - SEminus
->>>>>>> a1679a68
   name: romanian
   type: natural
-- comm_cost: 0.5463541666666668
-  complexity: 6
-  expressions:
-<<<<<<< HEAD
-  - 09n
-  - 09p
-  - 09que
-  - 09quel
-  lot_expressions:
-  - R-
-  - R+
-  - and(SE+, N-)
-  - SE-
-=======
+- comm_cost: 0.5743055555555556
+  complexity: 6
+  expressions:
   - 28d
   - 28dx
   - 28n
@@ -449,56 +250,13 @@
   - _and(Nminus, SEplus)
   - Rplus
   - Rminus
->>>>>>> a1679a68
   name: french
   type: natural
-- comm_cost: 0.6458333333333335
+- comm_cost: 0.7166666666666668
   complexity: 4
   expressions:
   - 32k
   - 32w
-<<<<<<< HEAD
-  lot_expressions:
-  - and(SE+, N-)
-  - SE-
-  name: hausa
-  type: natural
-- comm_cost: 0.49583333333333346
-  complexity: 5
-  expressions:
-  - 18j
-  - 18k
-  - 18n
-  lot_expressions:
-  - and(SE+, N-)
-  - SE-
-  - N+
-  name: latvian
-  type: natural
-- comm_cost: 0.5218750000000001
-  complexity: 3
-  expressions:
-  - 08a
-  - 08c
-  - 08q
-  lot_expressions:
-  - SE-
-  - R+
-  - R-
-  name: catalan
-  type: natural
-- comm_cost: 0.6144097222222223
-  complexity: 5
-  expressions:
-  - 23b
-  - 23he
-  - 23hi
-  lot_expressions:
-  - SE-
-  - and(S-, N-)
-  - R+
-  name: turkish
-=======
   lot_expressions:
   - _and(Nminus, SEplus)
   - SEminus
@@ -513,7 +271,6 @@
   - SEminus
   - Rplus
   name: maltese
->>>>>>> a1679a68
   type: natural
 - comm_cost: 0.4083333333333333
   complexity: 6
@@ -529,21 +286,9 @@
   - Rminus
   name: ossetic
   type: natural
-- comm_cost: 0.4031250000000003
-  complexity: 7
-  expressions:
-<<<<<<< HEAD
-  - 27h
-  - 27ka
-  - 27ki
-  lot_expressions:
-  - R-
-  - and(N-, R+)
-  - and(K-, SE-)
-  name: finnish
-  type: natural
-- comm_cost: 0.61640625
-=======
+- comm_cost: 0.20989583333333361
+  complexity: 18
+  expressions:
   - 16u
   - 16l
   - 16t
@@ -574,31 +319,13 @@
   name: hungarian
   type: natural
 - comm_cost: 0.6144097222222223
->>>>>>> a1679a68
-  complexity: 5
-  expressions:
-  - 01e
-  - 01i
-  - 01n
-  lot_expressions:
-<<<<<<< HEAD
-  - SE-
-  - and(K-, N-)
-  - N+
-  name: german
-  type: natural
-- comm_cost: 0.5380208333333336
-  complexity: 5
-  expressions:
-  - 31a
-  - 31i
-  - 31s
-  lot_expressions:
-  - R+
-  - and(N-, R+)
-  - SE-
-  name: hebrew
-=======
+  complexity: 5
+  expressions:
+  - 24a
+  - 24b
+  - 24bd
+  - 24e
+  lot_expressions:
   - SEminus
   - _and(Nminus, Sminus)
   - Rplus
@@ -629,7 +356,6 @@
   - _and(K-, SEminus)
   - Rminus
   name: finnish
->>>>>>> a1679a68
   type: natural
 - comm_cost: 0.32916666666666694
   complexity: 7
@@ -643,29 +369,6 @@
   - _and(Nminus, Rplus)
   name: chinese
   type: natural
-<<<<<<< HEAD
-- comm_cost: 0.5743055555555556
-  complexity: 6
-  expressions:
-  - 28d
-  - 28dx
-  - 28n
-  lot_expressions:
-  - and(S-, not(R-))
-  - R-
-  - S+
-  name: nanay
-  type: natural
-- comm_cost: 0.6197916666666669
-  complexity: 2
-  expressions:
-  - 21h
-  - 21i
-  lot_expressions:
-  - R+
-  - SE-
-  name: persian
-=======
 - comm_cost: 0.7166666666666668
   complexity: 4
   expressions:
@@ -675,7 +378,6 @@
   - SEminus
   - _and(Nminus, Sminus)
   name: hindi
->>>>>>> a1679a68
   type: natural
 - comm_cost: 0.5380208333333336
   complexity: 5
@@ -692,16 +394,6 @@
 - comm_cost: 0.3354166666666668
   complexity: 12
   expressions:
-<<<<<<< HEAD
-  - 03a
-  - 03n
-  - 03s
-  lot_expressions:
-  - and(SE+, N-)
-  - N+
-  - SE-
-  name: english
-=======
   - 17kaz
   - 17no
   - 17b
@@ -724,21 +416,10 @@
   - SEminus
   - Rplus
   name: persian
->>>>>>> a1679a68
-  type: natural
-- comm_cost: 0.5218750000000001
-  complexity: 3
-  expressions:
-<<<<<<< HEAD
-  - 10n
-  - 10q
-  - 10u
-  lot_expressions:
-  - R+
-  - SE-
-  - R-
-  name: italian
-=======
+  type: natural
+- comm_cost: 0.5218750000000001
+  complexity: 3
+  expressions:
   - 39t
   - 39b
   - 39n
@@ -747,7 +428,6 @@
   - SEminus
   - Rminus
   name: korean
->>>>>>> a1679a68
   type: natural
 - comm_cost: 0.5218750000000001
   complexity: 3
@@ -761,85 +441,6 @@
   - SEminus
   name: japanese
   type: natural
-<<<<<<< HEAD
-- comm_cost: 0.2509259259259262
-  complexity: 11
-  expressions:
-  - 06a
-  - 06d
-  - 06l
-  - 06n
-  - 06q
-  - 06v
-  lot_expressions:
-  - and(K-, not(R+))
-  - K+
-  - R-
-  - N+
-  - and(N-, R+)
-  - R-
-  name: latin
-  type: natural
-- comm_cost: 0.4140625000000002
-  complexity: 8
-  expressions:
-  - 14b
-  - 14i
-  - 14ne
-  - 14ni
-  lot_expressions:
-  - and(SE+, N-)
-  - and(N-, R+)
-  - SE-
-  - N+
-  name: serbian
-  type: natural
-- comm_cost: 0.32916666666666694
-  complexity: 7
-  expressions:
-  - 36GN
-  - 36b
-  - 36y
-  lot_expressions:
-  - S+
-  - and(S-, SE-)
-  - and(N-, R+)
-  name: chinese
-  type: natural
-- comm_cost: 0.5640625000000001
-  complexity: 6
-  expressions:
-  - 04i
-  - 04n
-  - 04s
-  lot_expressions:
-  - N+
-  - and(N-, not(R-))
-  - R-
-  name: swedish
-  type: natural
-- comm_cost: 0.6312500000000001
-  complexity: 5
-  expressions:
-  - 19a
-  - 19ar
-  - 19e
-  lot_expressions:
-  - SE+
-  - and(SE+, N-)
-  - SE-
-  name: irish
-  type: natural
-- comm_cost: 0.6197916666666669
-  complexity: 2
-  expressions:
-  - 30e
-  - 30x
-  lot_expressions:
-  - R+
-  - SE-
-  name: maltese
-=======
 - comm_cost: 0.5640625000000001
   complexity: 6
   expressions:
@@ -889,5 +490,4 @@
   - Rminus
   - Rplus
   name: catalan
->>>>>>> a1679a68
   type: natural