"""Classes for modeling the meanings of a language.

    Meanings are modeled as things which map linguistic forms to objects of reference. The linguistic forms and objects of reference can in principle be very detailed, and future work may elaborate the meaning classes and implement a Form class.

    In efficient communication analyses, simplicity and informativeness can be measured as properties of semantic aspects of a language. E.g., a meaning is simple if it is easy to represent, or to compress into some code; a meaning is informative if it is easy for a listener to recover a speaker's intended literal meaning.

    Examples:

        >>> from ultk.language.semantics import Referent, Meaning, Universe
        >>> from ultk.language.language import Expression
        >>> # construct the meaning space for numerals
        >>> numerals_universe = NumeralUniverse(referents=[NumeralReferent(str(i)) for i in range(1, 100)])
        >>> # construct a list of referents for the expression 'a few'
        >>> a_few_refs = [NumeralReferent(name=str(i)) for i in range(2, 6)]
        >>> a_few_meaning = NumeralMeaning(referents=a_few_refs, universe=numerals_universe)
        >>> # define the expression
        >>> a_few = NumeralExpression(form="a few", meaning=a_few_meaning)
"""

from dataclasses import dataclass
from functools import cached_property
from typing import Any, Generic, TypeVar, Union
from ultk.util.frozendict import FrozenDict

import numpy as np
import pandas as pd

T = TypeVar("T")


class Referent:
    """A referent is some object in the universe for a language.

    Conceptually, a Referent can be any kind of object.  This functions like a generic python object that is _immutable_ after initialization.
    At initialization, properties can be specified either by passing a dictionary or by keyword arguments.
    """

    def __init__(self, name: str, properties: dict[str, Any] = {}, **kwargs) -> None:
        """Initialize a referent.

        Args:
            name: a string representing the name of the referent
        """
        self.name = name
        self.__dict__.update(properties, **kwargs)
        self._frozen = True

    def __setattr__(self, __name: str, __value: Any) -> None:
        if hasattr(self, "_frozen") and self._frozen:
            raise AttributeError("Referents are immutable.")
        else:
            object.__setattr__(self, __name, __value)

    def __str__(self) -> str:
        return str(self.__dict__)

    def __lt__(self, other):
        return self.name < other.name

    def __eq__(self, other) -> bool:
        return self.name == other.name and self.__dict__ == other.__dict__

    def __hash__(self) -> int:
        return hash((self.name, frozenset(self.__dict__.items())))

    def __repr__(self) -> str:
        return f"Referent({self.name}, {self.__dict__})"


@dataclass(frozen=True)
class Universe:
    """The universe is the collection of possible referent objects for a meaning."""

    referents: tuple[Referent, ...]
    prior: tuple[float, ...]

    def __init__(self, referents, prior = None):
        # use of __setattr__ is to work around the issues with @dataclass(frozen=True)
        object.__setattr__(self, "referents", referents)
        # When only referents are passed in, make the priors a unifrom distribution
        object.__setattr__(
            self,
            "prior",
            prior or tuple(1/len(referents) for _ in referents)
        )

    @cached_property
    def _referents_by_name(self):
        return {referent.name: referent for referent in self.referents}

    @cached_property
    def size(self):
        return len(self.referents)

    @cached_property
    def prior_numpy(self) -> np.ndarray:
        return np.array(self.prior)

    def __getitem__(self, key: Union[str, int]) -> Referent:
        if type(key) is str:
            return self._referents_by_name[key]
        elif type(key) is int:
            return self.referents[key]
        else:
            raise KeyError("Key must either be an int or str.")

    def __str__(self):
        referents_str = ",\n\t".join([str(point) for point in self.referents])
        return f"Points:\n\t{referents_str}\nDistribution:\n\t{self.prior}"

    def __len__(self) -> int:
        return len(self.referents)

    @classmethod
    def from_dataframe(cls, df: pd.DataFrame):
        """Build a Universe from a DataFrame.
        It's assumed that each row specifies one Referent, and each column will be a property
        of that Referent.  We assume that `name` is one of the columns of the DataFrame.

        Args:
            a DataFrame representing the meaning space of interest, assumed to have a column `name`
        """
        records = df.to_dict("records")
        referents = tuple(Referent(record["name"], record) for record in records)
        default_prob = 1 / len(referents)
        # prior = FrozenDict({ referent: getattr(referent, "probability", default_prob) for referent in referents })
        prior = tuple(
            getattr(referent, "probability", default_prob) for referent in referents
        )
        return cls(referents, prior)

    @classmethod
    def from_csv(cls, filename: str):
        """Build a Universe from a CSV file.  This is a small wrapper around
        `Universe.from_dataframe`, so see that documentation for more information.
        """
        df = pd.read_csv(filename)
        return cls.from_dataframe(df)


@dataclass(frozen=True)
class Meaning(Generic[T]):
    """A meaning maps Referents to any type of object.

    For instance, sentence meanings are often modeled as sets of points (e.g. possible worlds).
    These correspond to mappings from points (i.e. Referents) to truth values, corresponding to the characteristic function of a set.
    But, in general, meanings can have a different output type for, e.g. sub-sentential meanings..

    Properties:
        mapping: a `FrozenDict` with `Referent` keys, but arbitrary type `T` as values.

        universe: a Universe object.  The `Referent`s in the keys of `mapping` are expected to be exactly those in `universe`.

        _dist: a mapping representing a probability distribution over referents to associate with the meaning. By default, will be assumed to be uniform over the "true-like" `Referent`s in `mapping` (see `.dist`).
    """

    mapping: FrozenDict[Referent, T]
    # With the mapping, `universe` is not conceptually needed, but it is very useful to have it lying around.
    # `universe` should be the keys to `mapping`.
    universe: Universe
    # _dist: FrozenDict[Referent, float] = FrozenDict({})
    _dist = False  # TODO: clean up

    @property
    def dist(self) -> FrozenDict[Referent, float]:
        if self._dist:
            # normalize weights to distribution
            total_weight = sum(self._dist.values())
            return FrozenDict(
                {
                    referent: weight / total_weight
                    for referent, weight in self._dist.items()
                }
            )
        else:
            num_true_like = sum(1 for value in self.mapping.values() if value)
            if num_true_like == 0:
                raise ValueError("Meaning must have at least one true-like referent.")
            return FrozenDict(
                {
                    referent: (1 / num_true_like if self.mapping[referent] else 0)
                    for referent in self.mapping
                }
            )

    def is_uniformly_false(self) -> bool:
        """Return True if all referents in the meaning are mapped to False (or coercible to False).In the case where the meaning type is boolean, this corresponds to the characteristic function of the empty set."""
        return all(not value for value in self.mapping.values())

    def __getitem__(self, key: Referent) -> T:
        return self.mapping[key]

    def __bool__(self):
        return bool(self.mapping)  # and bool(self.universe)

<<<<<<< HEAD
    # def __str__(self):
    # BUG: this is a syntax error and idk what was trying to be done here
    # return f"Mapping:\n\t{'\n'.join(f"{ref}: {self.mapping[ref]}" for ref in self.mapping)}"# \ \nDistribution:\n\t{self.dist}\n"
=======
    def __str__(self):
        return "Mapping:\n\t{0}".format('\n'.join(f"{ref}: {self.mapping[ref]}" for ref in self.mapping)) # \ \nDistribution:\n\t{self.dist}\n"
>>>>>>> f0fdd135
<|MERGE_RESOLUTION|>--- conflicted
+++ resolved
@@ -193,11 +193,5 @@
     def __bool__(self):
         return bool(self.mapping)  # and bool(self.universe)
 
-<<<<<<< HEAD
-    # def __str__(self):
-    # BUG: this is a syntax error and idk what was trying to be done here
-    # return f"Mapping:\n\t{'\n'.join(f"{ref}: {self.mapping[ref]}" for ref in self.mapping)}"# \ \nDistribution:\n\t{self.dist}\n"
-=======
     def __str__(self):
-        return "Mapping:\n\t{0}".format('\n'.join(f"{ref}: {self.mapping[ref]}" for ref in self.mapping)) # \ \nDistribution:\n\t{self.dist}\n"
->>>>>>> f0fdd135
+        return "Mapping:\n\t{0}".format('\n'.join(f"{ref}: {self.mapping[ref]}" for ref in self.mapping)) # \ \nDistribution:\n\t{self.dist}\n"