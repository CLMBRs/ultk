"""Classes for modeling the meanings of a language.

    Meanings are modeled as things which map linguistic forms to objects of reference. The linguistic forms and objects of reference can in principle be very detailed, and future work may elaborate the meaning classes and implement a Form class.

    In efficient communication analyses, simplicity and informativeness can be measured as properties of semantic aspects of a language. E.g., a meaning is simple if it is easy to represent, or to compress into some code; a meaning is informative if it is easy for a listener to recover a speaker's intended literal meaning.

    Examples:

        >>> from ultk.language.semantics import Referent, Meaning, Universe
        >>> from ultk.language.language import Expression
        >>> # construct the meaning space for numerals
        >>> numerals_universe = NumeralUniverse(referents=[NumeralReferent(str(i)) for i in range(1, 100)])
        >>> # construct a list of referents for the expression 'a few'
        >>> a_few_refs = [NumeralReferent(name=str(i)) for i in range(2, 6)]
        >>> a_few_meaning = NumeralMeaning(referents=a_few_refs, universe=numerals_universe)
        >>> # define the expression
        >>> a_few = NumeralExpression(form="a few", meaning=a_few_meaning)
"""

from typing import Any, Iterable, Union
import numpy as np
import pandas as pd
from dataclasses import dataclass
from functools import cached_property


class Referent:
    """A referent is some object in the universe for a language.

    Conceptually, a Referent can be any kind of object.  This functions like a generic python object that is _immutable_ after initialization.
    At initialization, properties can be specified either by passing a dictionary or by keyword arguments.
    """

    def __init__(self, name: str, properties: dict[str, Any] = {}, **kwargs) -> None:
        """Initialize a referent.

        Args:
            name: a string representing the name of the referent
        """
        self.name = name
        self.__dict__.update(properties, **kwargs)
        self._frozen = True

    def __setattr__(self, __name: str, __value: Any) -> None:
        if hasattr(self, "_frozen") and self._frozen:
            raise AttributeError("Referents are immutable.")
        else:
            object.__setattr__(self, __name, __value)

    def __str__(self) -> str:
        return str(self.__dict__)

    def __lt__(self, other):
        return self.name < other.name

    def __eq__(self, other) -> bool:
        return self.name == other.name and self.__dict__ == other.__dict__

    def __hash__(self) -> int:
        return hash((self.name, tuple(self.__dict__)))


@dataclass(frozen=True)
class Universe:
    """The universe is the collection of possible referent objects for a meaning."""

    referents: tuple[Referent, ...]
    prior: tuple[float, ...] = tuple()

    @cached_property
    def _referents_by_name(self):
        return {referent.name: referent for referent in self.referents}

    @cached_property
    def size(self):
        return len(self.referents)

    @cached_property
    def _prior(self):
        return (
            self.prior if self.prior is not None else tuple([1 / self.size] * self.size)
        )

    def prior_numpy(self) -> np.ndarray:
        return np.array(self._prior)

    def __getitem__(self, key: Union[str, int]) -> Referent:
        if type(key) is str:
            return self._referents_by_name[key]
        elif type(key) is int:
            return self.referents[key]
        else:
            raise KeyError("Key must either be an int or str.")

    def __str__(self):
        referents_str = ",\n\t".join([str(point) for point in self.referents])
        return f"Points:\n\t{referents_str}\nDistribution:\n\t{self._prior}"

    def __len__(self) -> int:
        return len(self.referents)

    @classmethod
    def from_dataframe(cls, df: pd.DataFrame):
        """Build a Universe from a DataFrame.
        It's assumed that each row specifies one Referent, and each column will be a property
        of that Referent.  We assume that `name` is one of the columns of the DataFrame.

        Args:
            a DataFrame representing the meaning space of interest, assumed to have a column `name`
        """
        prior: tuple[float, ...] = tuple()
        if "probability" in df.columns:
            prior = tuple(df["probability"])
        records = df.to_dict("records")
        referents = tuple(Referent(record["name"], record) for record in records)
        return cls(referents, prior)

    @classmethod
    def from_csv(cls, filename: str):
        """Build a Universe from a CSV file.  This is a small wrapper around
        `Universe.from_dataframe`, so see that documentation for more information.
        """
        df = pd.read_csv(filename)
        return cls.from_dataframe(df)


@dataclass(frozen=True)
class Meaning:
    referents: tuple[Referent, ...]
    universe: Universe
    _dist: tuple[float, ...] = tuple()
    """A meaning picks out a set of objects from the universe.

    Following one tradition (from formal semantics), we might model an underspecified meaning as a subset of the universe.
    Sometimes these different referents are not equally likely,
    in which it can be helpful to define a meaning explicitly as a distribution over the universe.

    Args:
        referents: a tuple of Referent objects, which must be a subset of the referents in `universe`.

        universe: a Universe object that defines the probability space for a meaning.

        dist: a tuple representing the distribution over referents to associate with the meaning. By default is None, and the distribution will be uniform over the passed referents, and any remaining referents are assigned 0 probability.
    """

    def __post_init__(self):
        if not isinstance(self.referents, tuple):
            raise TypeError(f"The `referents` field of Meaning must be a tuple.")

        if not set(self.referents).issubset(set(self.universe.referents)):
            print("referents:")
            print(tuple(str(r) for r in self.referents))
            print("universe:")
            print(tuple(str(r) for r in self.universe.referents))
            raise ValueError(
                f"The set of referents for a meaning must be a subset of the universe of discourse."
            )

    @property
    def dist(self) -> tuple:
        if self._dist is not None:
            # normalize weights to distribution
            total_weight = sum(self._dist)
            return tuple(
                (
                    self._dist[self.referents.index(self.universe.referents[idx])]
                    / total_weight
                    if self.universe.referents[idx] in self.referents
                    else 0
                )
                for idx in range(len(self.universe.referents))
            )
        else:
<<<<<<< HEAD
            _dist = {
                ref.name: 1 / len(self.referents) for ref in self.referents
            } | zeros
            return np.array(_dist.values())

    def to_dict(self) -> dict:
        return {"referents": [referent.to_dict() for referent in self.referents]}
=======
            return tuple(
                (
                    1 / len(self.referents)
                    if self.universe.referents[idx] in self.referents
                    else 0
                )
                for idx in range(len(self.universe.referents))
            )
>>>>>>> 9cd14ede

    def __bool__(self):
        return bool(self.referents) and bool(self.universe)

    def __str__(self):
        return f"Referents:\n\t{','.join(str(referent) for referent in self.referents)}\
            \nDistribution:\n\t{self.dist}\n"<|MERGE_RESOLUTION|>--- conflicted
+++ resolved
@@ -77,12 +77,10 @@
 
     @cached_property
     def _prior(self):
-        return (
-            self.prior if self.prior is not None else tuple([1 / self.size] * self.size)
-        )
+        return self.prior or tuple([1 / self.size] * self.size)
 
     def prior_numpy(self) -> np.ndarray:
-        return np.array(self._prior)
+        return np.array(self.prior)
 
     def __getitem__(self, key: Union[str, int]) -> Referent:
         if type(key) is str:
@@ -171,15 +169,6 @@
                 for idx in range(len(self.universe.referents))
             )
         else:
-<<<<<<< HEAD
-            _dist = {
-                ref.name: 1 / len(self.referents) for ref in self.referents
-            } | zeros
-            return np.array(_dist.values())
-
-    def to_dict(self) -> dict:
-        return {"referents": [referent.to_dict() for referent in self.referents]}
-=======
             return tuple(
                 (
                     1 / len(self.referents)
@@ -188,7 +177,6 @@
                 )
                 for idx in range(len(self.universe.referents))
             )
->>>>>>> 9cd14ede
 
     def __bool__(self):
         return bool(self.referents) and bool(self.universe)
