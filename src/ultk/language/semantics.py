"""Classes for modeling the meanings of a language.

    Meanings are modeled as things which map linguistic forms to objects of reference. The linguistic forms and objects of reference can in principle be very detailed, and future work may elaborate the meaning classes and implement a Form class.

    In efficient communication analyses, simplicity and informativeness can be measured as properties of semantic aspects of a language. E.g., a meaning is simple if it is easy to represent, or to compress into some code; a meaning is informative if it is easy for a listener to recover a speaker's intended literal meaning.

    Examples:

        >>> from ultk.language.semantics import Referent, Meaning, Universe
        >>> from ultk.language.language import Expression
        >>> # construct the meaning space for numerals
        >>> numerals_universe = NumeralUniverse(referents=[NumeralReferent(str(i)) for i in range(1, 100)])
        >>> # construct a list of referents for the expression 'a few'
        >>> a_few_refs = [NumeralReferent(name=str(i)) for i in range(2, 6)]
        >>> a_few_meaning = NumeralMeaning(referents=a_few_refs, universe=numerals_universe)
        >>> # define the expression
        >>> a_few = NumeralExpression(form="a few", meaning=a_few_meaning)
"""

from typing import Any, Iterable, Union
import numpy as np
import pandas as pd
from dataclasses import dataclass
from functools import cached_property


class Referent:
    """A referent is some object in the universe for a language.

    Conceptually, a Referent can be any kind of object.  This functions like a generic python object that is _immutable_ after initialization.
    At initialization, properties can be specified either by passing a dictionary or by keyword arguments.
    """

    def __init__(self, name: str, properties: dict[str, Any] = {}, **kwargs) -> None:
        """Initialize a referent.

        Args:
            name: a string representing the name of the referent
        """
        self.name = name
        self.__dict__.update(properties, **kwargs)
        self._frozen = True

    def __setattr__(self, __name: str, __value: Any) -> None:
        if hasattr(self, "_frozen") and self._frozen:
            raise AttributeError("Referents are immutable.")
        else:
            object.__setattr__(self, __name, __value)

    def __str__(self) -> str:
        return str(self.__dict__)

    def __lt__(self, other):
        return self.name < other.name

    def __eq__(self, other) -> bool:
        return self.name == other.name and self.__dict__ == other.__dict__

    def __hash__(self) -> int:
        return hash((self.name, tuple(self.__dict__)))


@dataclass(frozen=True)
class Universe:
    """The universe is the collection of possible referent objects for a meaning."""

    referents: tuple[Referent, ...]
    prior: tuple[float, ...] = tuple()

    @cached_property
    def _referents_by_name(self):
        return {referent.name: referent for referent in self.referents}

    @cached_property
    def size(self):
        return len(self.referents)

    @cached_property
    def _prior(self):
        return (
            self.prior if self.prior is not None else tuple([1 / self.size] * self.size)
        )

    def prior_numpy(self) -> np.ndarray:
        return np.array(self._prior)

    def __getitem__(self, key: Union[str, int]) -> Referent:
        if type(key) is str:
            return self._referents_by_name[key]
        elif type(key) is int:
            return self.referents[key]
        else:
            raise KeyError("Key must either be an int or str.")

    def __str__(self):
        referents_str = ",\n\t".join([str(point) for point in self.referents])
        return f"Points:\n\t{referents_str}\nDistribution:\n\t{self._prior}"

    def __len__(self) -> int:
        return len(self.referents)

    @classmethod
    def from_dataframe(cls, df: pd.DataFrame):
        """Build a Universe from a DataFrame.
        It's assumed that each row specifies one Referent, and each column will be a property
        of that Referent.  We assume that `name` is one of the columns of the DataFrame.

        Args:
            a DataFrame representing the meaning space of interest, assumed to have a column `name`
        """
        prior: tuple[float, ...] = tuple()
        if "probability" in df.columns:
            prior = tuple(df["probability"])
        records = df.to_dict("records")
        referents = tuple(Referent(record["name"], record) for record in records)
        return cls(referents, prior)

    @classmethod
    def from_csv(cls, filename: str):
        """Build a Universe from a CSV file.  This is a small wrapper around
        `Universe.from_dataframe`, so see that documentation for more information.
        """
        df = pd.read_csv(filename)
        return cls.from_dataframe(df)


@dataclass(frozen=True)
class Meaning:
    referents: tuple[Referent, ...]
    universe: Universe
    _dist: tuple[float, ...] = tuple()
    """A meaning picks out a set of objects from the universe.

    Following one tradition (from formal semantics), we might model an underspecified meaning as a subset of the universe.
    Sometimes these different referents are not equally likely,
    in which it can be helpful to define a meaning explicitly as a distribution over the universe.

    Args:
        referents: a tuple of Referent objects, which must be a subset of the referents in `universe`.

        universe: a Universe object that defines the probability space for a meaning.

        dist: a tuple representing the distribution over referents to associate with the meaning. By default is None, and the distribution will be uniform over the passed referents, and any remaining referents are assigned 0 probability.
    """

    def __post_init__(self):
        if not isinstance(self.referents, tuple):
            raise TypeError(f"The `referents` field of Meaning must be a tuple.")

        if not set(self.referents).issubset(set(self.universe.referents)):
            print("referents:")
            print(tuple(str(r) for r in self.referents))
            print("universe:")
            print(tuple(str(r) for r in self.universe.referents))
            raise ValueError(
                f"The set of referents for a meaning must be a subset of the universe of discourse."
            )

    @property
    def dist(self) -> tuple:
        if self._dist is not None:
            # normalize weights to distribution
            total_weight = sum(self._dist)
            return tuple(
                (
                    self._dist[self.referents.index(self.universe.referents[idx])]
                    / total_weight
                    if self.universe.referents[idx] in self.referents
                    else 0
                )
                for idx in range(len(self.universe.referents))
            )
        else:
<<<<<<< HEAD
            _dist = {
                ref.name: 1 / len(self.referents) for ref in self.referents
            } | zeros
            return np.array(_dist.values())

    def to_dict(self) -> dict:
        return {"referents": [referent.to_dict() for referent in self.referents]}
=======
            return tuple(
                (
                    1 / len(self.referents)
                    if self.universe.referents[idx] in self.referents
                    else 0
                )
                for idx in range(len(self.universe.referents))
            )
>>>>>>> 730b5f9a

    def __bool__(self):
        return bool(self.referents) and bool(self.universe)

    def __str__(self):
        return f"Referents:\n\t{','.join(str(referent) for referent in self.referents)}\
            \nDistribution:\n\t{self.dist}\n"<|MERGE_RESOLUTION|>--- conflicted
+++ resolved
@@ -171,15 +171,6 @@
                 for idx in range(len(self.universe.referents))
             )
         else:
-<<<<<<< HEAD
-            _dist = {
-                ref.name: 1 / len(self.referents) for ref in self.referents
-            } | zeros
-            return np.array(_dist.values())
-
-    def to_dict(self) -> dict:
-        return {"referents": [referent.to_dict() for referent in self.referents]}
-=======
             return tuple(
                 (
                     1 / len(self.referents)
@@ -188,7 +179,6 @@
                 )
                 for idx in range(len(self.universe.referents))
             )
->>>>>>> 730b5f9a
 
     def __bool__(self):
         return bool(self.referents) and bool(self.universe)
