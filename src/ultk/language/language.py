--- conflicted
+++ resolved
@@ -21,14 +21,9 @@
 # TODO: require Python 3.12 and use type parameter syntax instead? https://docs.python.org/3/reference/compound_stmts.html#type-params
 T = TypeVar("T")
 
-<<<<<<< HEAD
-@dataclass(eq=True, unsafe_hash=True)
-class Expression:
-=======
 
 @dataclass(eq=True, unsafe_hash=True)
 class Expression(Generic[T]):
->>>>>>> a1679a68
     """Minimally contains a form and a meaning."""
 
     # gneric/dummy form and meaning if not specified
@@ -43,11 +38,7 @@
 
     def to_dict(self) -> dict:
         """Return a dictionary representation of the expression."""
-<<<<<<< HEAD
-        return {"form": self.form, "meaning": self.meaning.__dict__}
-=======
         return {"form": self.form, "meaning": self.meaning}
->>>>>>> a1679a68
 
     def __str__(self) -> str:
         return self.form
@@ -115,12 +106,6 @@
     def as_dict_with_properties(self, **kwargs) -> dict:
         """Return a dictionary representation of the language, including additional properties as keyword arguments.
 
-<<<<<<< HEAD
-    def as_dict_with_properties(self, **kwargs) -> dict:
-        """Return a dictionary representation of the language, including additional properties as keyword arguments.
-
-=======
->>>>>>> a1679a68
         This is used in some examples to serialize the language to outputs."""
         the_dict = {"expressions": [str(expr) for expr in self.expressions]}
         the_dict.update(kwargs)
