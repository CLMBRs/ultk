--- conflicted
+++ resolved
@@ -15,13 +15,8 @@
 import numpy as np
 from dataclasses import dataclass
 from typing import Callable, Generic, Iterable, TypeVar
-<<<<<<< HEAD
-from ultk.language.semantics import Meaning, Referent
-from ultk.util import FrozenDict
-=======
 from ultk.language.semantics import Meaning, Referent, Universe
 from ultk.util.frozendict import FrozenDict
->>>>>>> 26c33c4b
 
 # TODO: require Python 3.12 and use type parameter syntax instead? https://docs.python.org/3/reference/compound_stmts.html#type-params
 T = TypeVar("T")
@@ -65,9 +60,6 @@
         if not expressions:
             raise ValueError(f"Language cannot be empty.")
 
-<<<<<<< HEAD
-        self.expressions = tuple(sorted(expressions))
-=======
         universe: Universe = expressions[0].meaning.universe
         if not all(expr.meaning.universe == universe for expr in expressions):
             raise ValueError(
@@ -76,7 +68,6 @@
 
         self.universe = universe
         self.expressions = frozenset(expressions)
->>>>>>> 26c33c4b
         self.__dict__.update(**kwargs)
 
     # TODO: revisit evolutionary algorithm; do we need Languages to be mutable?
@@ -85,11 +76,7 @@
         return self._expressions
 
     @expressions.setter
-<<<<<<< HEAD
-    def expressions(self, val: tuple[Expression, ...]) -> None:
-=======
     def expressions(self, val: frozenset[Expression]) -> None:
->>>>>>> 26c33c4b
         if not val:
             raise ValueError("list of Expressions must not be empty.")
         self._expressions = val
